from __future__ import annotations

import logging
import typing as t

from ragas.dataset_schema import EvaluationDataset, SingleTurnSample
from ragas.embeddings import LlamaIndexEmbeddingsWrapper
from ragas.evaluation import evaluate as ragas_evaluate
from ragas.executor import Executor
from ragas.llms import LlamaIndexLLMWrapper
from ragas.run_config import RunConfig

if t.TYPE_CHECKING:
    from langchain_core.callbacks import Callbacks
    from llama_index.core.base.embeddings.base import (
        BaseEmbedding as LlamaIndexEmbeddings,
    )
    from llama_index.core.base.llms.base import BaseLLM as LlamaindexLLM

    from ragas.cost import TokenUsageParser
    from ragas.evaluation import EvaluationResult
    from ragas.metrics.base import Metric


logger = logging.getLogger(__name__)


def evaluate(
    query_engine,
    dataset: EvaluationDataset,
    metrics: list[Metric],
    llm: t.Optional[LlamaindexLLM] = None,
    embeddings: t.Optional[LlamaIndexEmbeddings] = None,
    callbacks: t.Optional[Callbacks] = None,
    in_ci: bool = False,
    run_config: t.Optional[RunConfig] = None,
    token_usage_parser: t.Optional[TokenUsageParser] = None,
    raise_exceptions: bool = False,
    column_map: t.Optional[t.Dict[str, str]] = None,
<<<<<<< HEAD
    run_config: t.Optional[RunConfig] = None,
    batch_size: t.Optional[int] = None,
=======
    show_progress: bool = True,
>>>>>>> 1abf050f
) -> EvaluationResult:
    column_map = column_map or {}

    # wrap llms and embeddings
    li_llm = None
    if llm is not None:
        li_llm = LlamaIndexLLMWrapper(llm, run_config=run_config)
    li_embeddings = None
    if embeddings is not None:
        li_embeddings = LlamaIndexEmbeddingsWrapper(embeddings, run_config=run_config)

    # validate and transform dataset
    if dataset is None or not isinstance(dataset, EvaluationDataset):
        raise ValueError("Please provide a dataset that is of type EvaluationDataset")

    exec = Executor(
        desc="Running Query Engine",
        keep_progress_bar=True,
        show_progress=show_progress,
        raise_exceptions=raise_exceptions,
        run_config=run_config,
        batch_size=batch_size,
    )

    # check if multi-turn
    if dataset.is_multi_turn():
        raise NotImplementedError(
            "Multi-turn evaluation is not implemented yet. Please do raise an issue on GitHub if you need this feature and we will prioritize it"
        )
    samples = t.cast(t.List[SingleTurnSample], dataset.samples)

    # get query and make jobs
    queries = [sample.user_input for sample in samples]
    for i, q in enumerate(queries):
        exec.submit(query_engine.aquery, q, name=f"query-{i}")

    # get responses and retrieved contexts
    responses: t.List[str] = []
    retrieved_contexts: t.List[t.List[str]] = []
    results = exec.results()
    for r in results:
        responses.append(r.response)
        retrieved_contexts.append([n.node.text for n in r.source_nodes])

    # append the extra information to the dataset
    for i, sample in enumerate(samples):
        sample.response = responses[i]
        sample.retrieved_contexts = retrieved_contexts[i]

    results = ragas_evaluate(
        dataset=dataset,
        metrics=metrics,
        llm=li_llm,
        embeddings=li_embeddings,
        raise_exceptions=raise_exceptions,
        callbacks=callbacks,
        show_progress=show_progress,
        run_config=run_config or RunConfig(),
        in_ci=in_ci,
        token_usage_parser=token_usage_parser,
    )

    return results<|MERGE_RESOLUTION|>--- conflicted
+++ resolved
@@ -34,15 +34,11 @@
     callbacks: t.Optional[Callbacks] = None,
     in_ci: bool = False,
     run_config: t.Optional[RunConfig] = None,
+    batch_size: t.Optional[int] = None,
     token_usage_parser: t.Optional[TokenUsageParser] = None,
     raise_exceptions: bool = False,
     column_map: t.Optional[t.Dict[str, str]] = None,
-<<<<<<< HEAD
-    run_config: t.Optional[RunConfig] = None,
-    batch_size: t.Optional[int] = None,
-=======
     show_progress: bool = True,
->>>>>>> 1abf050f
 ) -> EvaluationResult:
     column_map = column_map or {}
 
