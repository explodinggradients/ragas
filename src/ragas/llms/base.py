--- conflicted
+++ resolved
@@ -544,12 +544,8 @@
     """Simple model arguments configuration for instructor LLMs"""
 
     temperature: float = 0.01
-<<<<<<< HEAD
-    top_p: float = 1.0
-=======
     top_p: float = 0.1
     max_tokens: int = 1024
->>>>>>> 09d22fc6
 
 
 class InstructorBaseRagasLLM(ABC):
