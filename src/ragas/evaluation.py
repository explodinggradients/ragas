--- conflicted
+++ resolved
@@ -59,15 +59,9 @@
 @track_was_completed
 def evaluate(
     dataset: t.Union[Dataset, EvaluationDataset],
-<<<<<<< HEAD
-    metrics: list[Metric] | None = None,
+    metrics: t.Optional[t.Sequence[Metric]] = None,
     llm: t.Optional[BaseRagasLLM | LangchainLLM | LlamaIndexLLM] = None,
     embeddings: t.Optional[BaseRagasEmbeddings | LangchainEmbeddings | LlamaIndexEmbedding] = None,
-=======
-    metrics: t.Optional[t.Sequence[Metric]] = None,
-    llm: t.Optional[BaseRagasLLM | LangchainLLM] = None,
-    embeddings: t.Optional[BaseRagasEmbeddings | LangchainEmbeddings] = None,
->>>>>>> c3a18316
     callbacks: Callbacks = None,
     in_ci: bool = False,
     run_config: RunConfig = RunConfig(),
