--- conflicted
+++ resolved
@@ -117,48 +117,6 @@
         node_filter = CustomNodeFilter(
             llm=llm, filter_nodes=lambda node: filter_chunks(node)
         )
-
-<<<<<<< HEAD
-    summary_extractor = SummaryExtractor(
-        llm=llm, filter_nodes=lambda node: summary_filter(node)
-    )
-
-    theme_extractor = ThemesExtractor(llm=llm)
-    ner_extractor = NERExtractor(
-        llm=llm, filter_nodes=lambda node: node.type == NodeType.CHUNK
-    )
-
-    summary_emb_extractor = EmbeddingExtractor(
-        embedding_model=embedding_model,
-        property_name="summary_embedding",
-        embed_property_name="summary",
-        filter_nodes=lambda node: summary_filter(node),
-    )
-
-    cosine_sim_builder = CosineSimilarityBuilder(
-        property_name="summary_embedding",
-        new_property_name="summary_similarity",
-        threshold=0.7,
-        filter_nodes=lambda node: summary_filter(node),
-    )
-
-    ner_overlap_sim = OverlapScoreBuilder(
-        threshold=0.01, filter_nodes=lambda node: node.type == NodeType.CHUNK
-    )
-
-    node_filter = CustomNodeFilter(
-        llm=llm, filter_nodes=lambda node: node.type == NodeType.CHUNK
-    )
-
-    transforms = [
-        headline_extractor,
-        splitter,
-        summary_extractor,
-        node_filter,
-        Parallel(summary_emb_extractor, theme_extractor, ner_extractor),
-        Parallel(cosine_sim_builder, ner_overlap_sim),
-    ]
-=======
         transforms = [
             headline_extractor,
             splitter,
@@ -202,6 +160,5 @@
         raise ValueError(
             "Documents appears to be too short (ie 100 tokens or less). Please provide longer documents."
         )
->>>>>>> 29f70cf7
 
     return transforms