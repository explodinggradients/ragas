from __future__ import annotations

import logging
import typing as t
from dataclasses import dataclass

import numpy as np

from ragas.prompt import PydanticPrompt
from ragas.testset.graph import KnowledgeGraph, Node
from ragas.testset.persona import Persona
from ragas.testset.synthesizers.multi_hop.base import (
    MultiHopQuerySynthesizer,
    MultiHopScenario,
)
from ragas.testset.synthesizers.multi_hop.prompts import (
    ConceptCombinationPrompt,
    ConceptsList,
)
from ragas.testset.synthesizers.prompts import (
    ThemesPersonasInput,
    ThemesPersonasMatchingPrompt,
)

if t.TYPE_CHECKING:
    from langchain_core.callbacks import Callbacks

logger = logging.getLogger(__name__)


@dataclass
class MultiHopAbstractQuerySynthesizer(MultiHopQuerySynthesizer):
    """Synthesize abstract multi-hop queries from given knowledge graph."""

    name: str = "multi_hop_abstract_query_synthesizer"
    relation_property: str = "summary_similarity"
    abstract_property_name: str = "themes"
    concept_combination_prompt: PydanticPrompt = ConceptCombinationPrompt()
    theme_persona_matching_prompt: PydanticPrompt = ThemesPersonasMatchingPrompt()

<<<<<<< HEAD
    def get_node_clusters(
        self,
        knowledge_graph: KnowledgeGraph,
        n: int = 1,
    ) -> t.List[t.Set[Node]]:
        """Find n indirect clusters of nodes based on relationship condition"""

        node_clusters = knowledge_graph.find_n_indirect_clusters(
            n,
            relationship_condition=lambda rel: (
                True if rel.get_property("summary_similarity") else False
=======
    def get_node_clusters(self, knowledge_graph: KnowledgeGraph) -> t.List[t.Set[Node]]:
        """Identify clusters of nodes based on the specified relationship condition."""
        node_clusters = knowledge_graph.find_indirect_clusters(
            relationship_condition=lambda rel: bool(
                rel.get_property(self.relation_property)
>>>>>>> 998c3bab
            ),
            depth_limit=3,
        )
        logger.info("found %d clusters", len(node_clusters))
        return node_clusters

    async def _generate_scenarios(
        self,
        n: int,
        knowledge_graph: KnowledgeGraph,
        persona_list: t.List[Persona],
        callbacks: Callbacks,
    ) -> t.List[MultiHopScenario]:
        """
        Generate a list of scenarios of type MultiHopScenario.

        Steps to generate scenarios:
        1. Find n indirect clusters of nodes based on relationship condition
        2. Calculate the number of samples that should be created per cluster to get n samples in total
        3. For each cluster of nodes
            a. Find the child nodes of the cluster nodes
            b. Find list of personas that can be associated with the entities to create query
            c. Create all possible combinations of (nodes, entities, personas, style, length) as scenarios
        4. Sample diverse combinations of scenarios to get n samples
        """

        node_clusters = self.get_node_clusters(knowledge_graph, n)
        scenarios = []

        if len(node_clusters) == 0:
            raise ValueError(
                "No clusters found in the knowledge graph. Try changing the relationship condition."
            )
        num_sample_per_cluster = int(np.ceil(n / len(node_clusters)))

        child_relationships = [
            rel for rel in knowledge_graph.relationships if rel.type == "child"
        ]

        for cluster in node_clusters:
            if len(scenarios) >= n:
                break
            nodes = []
            for node in cluster:
                child_nodes = [
                    rel.target for rel in child_relationships if rel.source == node
                ]
                if child_nodes:
                    nodes.extend(child_nodes)
                else:
                    nodes.append(node)

            base_scenarios = []
            node_themes = [
                node.properties.get(self.abstract_property_name, []) for node in nodes
            ]
            prompt_input = ConceptsList(
                lists_of_concepts=node_themes, max_combinations=num_sample_per_cluster
            )
            concept_combination = await self.concept_combination_prompt.generate(
                data=prompt_input, llm=self.llm, callbacks=callbacks
            )
            flattened_themes = [
                theme
                for sublist in concept_combination.combinations
                for theme in sublist
            ]
            prompt_input = ThemesPersonasInput(
                themes=flattened_themes, personas=persona_list
            )
            persona_concepts = await self.theme_persona_matching_prompt.generate(
                data=prompt_input, llm=self.llm, callbacks=callbacks
            )

            base_scenarios = self.prepare_combinations(
                nodes,
                concept_combination.combinations,
                personas=persona_list,
                persona_item_mapping=persona_concepts.mapping,
                property_name=self.abstract_property_name,
            )
            base_scenarios = self.sample_diverse_combinations(
                base_scenarios, num_sample_per_cluster
            )
            scenarios.extend(base_scenarios)

        return scenarios<|MERGE_RESOLUTION|>--- conflicted
+++ resolved
@@ -38,7 +38,6 @@
     concept_combination_prompt: PydanticPrompt = ConceptCombinationPrompt()
     theme_persona_matching_prompt: PydanticPrompt = ThemesPersonasMatchingPrompt()
 
-<<<<<<< HEAD
     def get_node_clusters(
         self,
         knowledge_graph: KnowledgeGraph,
@@ -49,14 +48,7 @@
         node_clusters = knowledge_graph.find_n_indirect_clusters(
             n,
             relationship_condition=lambda rel: (
-                True if rel.get_property("summary_similarity") else False
-=======
-    def get_node_clusters(self, knowledge_graph: KnowledgeGraph) -> t.List[t.Set[Node]]:
-        """Identify clusters of nodes based on the specified relationship condition."""
-        node_clusters = knowledge_graph.find_indirect_clusters(
-            relationship_condition=lambda rel: bool(
-                rel.get_property(self.relation_property)
->>>>>>> 998c3bab
+                True if rel.get_property(self.relation_property) else False
             ),
             depth_limit=3,
         )
