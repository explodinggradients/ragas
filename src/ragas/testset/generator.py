from __future__ import annotations

import logging
import typing as t
from dataclasses import dataclass

import pandas as pd
from langchain_openai.chat_models import ChatOpenAI
from langchain_openai.embeddings import OpenAIEmbeddings

from ragas._analytics import TesetGenerationEvent, track
from ragas.embeddings import BaseRagasEmbeddings
from ragas.executor import Executor
from ragas.llms import BaseRagasLLM, LangchainLLMWrapper
from ragas.testset.docstore import Document, DocumentStore, InMemoryDocumentStore
from ragas.testset.evolutions import (
    ComplexEvolution,
    CurrentNodes,
    DataRow,
    multi_context,
    reasoning,
    simple,
)
from ragas.testset.filters import EvolutionFilter, NodeFilter, QuestionFilter

if t.TYPE_CHECKING:
    from llama_index.readers.schema import Document as LlamaindexDocument
    from langchain_core.documents import Document as LCDocument

Distributions = t.Dict[t.Any, float]

<<<<<<< HEAD
DEFAULT_DISTRIBUTION = {simple: 0.5, reasoning: 0.25, multi_context: 0.25}
=======
logger = logging.getLogger(__name__)
>>>>>>> fc6ef22a


@dataclass
class TestDataset:
    """
    TestDataset class
    """

    test_data: t.List[DataRow]

    def to_pandas(self) -> pd.DataFrame:
        data_samples = []
        for data in self.test_data:
            data_dict = dict(data)
            data_dict["episode_done"] = True
            data_samples.append(data_dict)

        return pd.DataFrame.from_records(data_samples)


@dataclass
class TestsetGenerator:
    generator_llm: BaseRagasLLM
    critic_llm: BaseRagasLLM
    embeddings: BaseRagasEmbeddings
    docstore: DocumentStore

    @classmethod
    def with_openai(
        cls,
        generator_llm: str = "gpt-3.5-turbo",
        critic_llm: str = "gpt-4",
        embeddings: str = "text-embedding-ada-002",
        docstore: t.Optional[DocumentStore] = None,
        chunk_size: int = 512,
    ) -> "TestsetGenerator":
        generator_llm_model = LangchainLLMWrapper(ChatOpenAI(model=generator_llm))
        critic_llm_model = LangchainLLMWrapper(ChatOpenAI(model=critic_llm))
        embeddings_model = OpenAIEmbeddings(model=embeddings)
        if docstore is None:
            from langchain.text_splitter import TokenTextSplitter

            splitter = TokenTextSplitter(chunk_size=chunk_size, chunk_overlap=0)
            docstore = InMemoryDocumentStore(
                splitter=splitter, embeddings=embeddings_model
            )
            return cls(
                generator_llm=generator_llm_model,
                critic_llm=critic_llm_model,
                embeddings=embeddings_model,
                docstore=docstore,
            )
        else:
            return cls(
                generator_llm=generator_llm_model,
                critic_llm=critic_llm_model,
                embeddings=embeddings_model,
                docstore=docstore,
            )

    # if you add any arguments to this function, make sure to add them to
    # generate_with_langchain_docs as well
    def generate_with_llamaindex_docs(
        self,
        documents: t.Sequence[LlamaindexDocument],
        test_size: int,
        distributions: Distributions = {},
        with_debugging_logs=False,
    ):
        # chunk documents and add to docstore
        self.docstore.add_documents(
            [Document.from_llamaindex_document(doc) for doc in documents]
        )

        return self.generate(
            test_size=test_size,
            distributions=distributions,
            with_debugging_logs=with_debugging_logs,
        )

    # if you add any arguments to this function, make sure to add them to
    # generate_with_langchain_docs as well
    def generate_with_langchain_docs(
        self,
        documents: t.Sequence[LCDocument],
        test_size: int,
        distributions: Distributions = {},
        with_debugging_logs=False,
    ):
        # chunk documents and add to docstore
        self.docstore.add_documents(
            [Document.from_langchain_document(doc) for doc in documents]
        )

        return self.generate(
            test_size=test_size,
            distributions=distributions,
            with_debugging_logs=with_debugging_logs,
        )

    def generate(
        self,
        test_size: int,
<<<<<<< HEAD
        distributions: Distributions = DEFAULT_DISTRIBUTION,
        show_debug_logs=False,
=======
        distributions: Distributions = {},
        with_debugging_logs=False,
>>>>>>> fc6ef22a
    ):
        # init filters and evolutions
        for evolution in distributions:
            if evolution.generator_llm is None:
                evolution.generator_llm = self.generator_llm
            if evolution.docstore is None:
                evolution.docstore = self.docstore

            if evolution.question_filter is None:
                evolution.question_filter = QuestionFilter(llm=self.critic_llm)
            if evolution.node_filter is None:
                evolution.node_filter = NodeFilter(llm=self.critic_llm)

            if isinstance(evolution, ComplexEvolution):
                evolution.init_evolution()
                if evolution.evolution_filter is None:
                    evolution.evolution_filter = EvolutionFilter(llm=self.critic_llm)
        if with_debugging_logs:
            from ragas.utils import patch_logger

            patch_logger("ragas.testset.evolutions", logging.DEBUG)

        exec = Executor(
            desc="Generating",
            keep_progress_bar=True,
            raise_exceptions=True,
            is_async=True,
        )

        current_nodes = [
            CurrentNodes(root_node=n, nodes=[n])
            for n in self.docstore.get_random_nodes(k=test_size)
        ]
        for evolution, probability in distributions.items():
            for i in range(round(probability * test_size)):
                exec.submit(
                    evolution.aevolve,
                    current_nodes[i],
                    name=f"{evolution.__class__.__name__}-{i}",
                )

        try:
            test_data_rows = exec.results()
        except ValueError as e:
            raise e
        test_dataset = TestDataset(test_data=test_data_rows)
        track(
            TesetGenerationEvent(
                event_type="testset_generation",
                evolutions={
                    k.__class__.__name__.lower(): v for k, v in distributions.items()
                },
                num_rows=len(test_dataset.test_data),
            )
        )

        return test_dataset<|MERGE_RESOLUTION|>--- conflicted
+++ resolved
@@ -27,13 +27,10 @@
     from llama_index.readers.schema import Document as LlamaindexDocument
     from langchain_core.documents import Document as LCDocument
 
+logger = logging.getLogger(__name__)
+
 Distributions = t.Dict[t.Any, float]
-
-<<<<<<< HEAD
 DEFAULT_DISTRIBUTION = {simple: 0.5, reasoning: 0.25, multi_context: 0.25}
-=======
-logger = logging.getLogger(__name__)
->>>>>>> fc6ef22a
 
 
 @dataclass
@@ -137,13 +134,8 @@
     def generate(
         self,
         test_size: int,
-<<<<<<< HEAD
         distributions: Distributions = DEFAULT_DISTRIBUTION,
-        show_debug_logs=False,
-=======
-        distributions: Distributions = {},
         with_debugging_logs=False,
->>>>>>> fc6ef22a
     ):
         # init filters and evolutions
         for evolution in distributions:
