from __future__ import annotations

import typing as t
from dataclasses import dataclass, field

import numpy as np
from datasets import Dataset
from langchain.callbacks.manager import trace_as_chain_group
from langchain.embeddings import OpenAIEmbeddings
from langchain.prompts import ChatPromptTemplate, HumanMessagePromptTemplate

from ragas.embeddings.base import embedding_factory
from ragas.exceptions import OpenAIKeyNotFound
from ragas.metrics.base import EvaluationMode, MetricWithLLM
from ragas.utils import load_as_json

if t.TYPE_CHECKING:
    from langchain.callbacks.manager import CallbackManager

    from ragas.embeddings.base import RagasEmbeddings


QUESTION_GEN = HumanMessagePromptTemplate.from_template(
    """
Generate a question for the given answer and Identify if answer is noncommittal

Answer:
Albert Einstein was born in Germany.
Context:
Albert Einstein was a German-born theoretical physicist who is widely held to be one of the greatest and most influential scientists of all time
Output:
{{"question":"Where was Albert Einstein born?","noncommittal":false}}


Answer:
It can change its skin color based on the temperature of its environment.
Context:
A recent scientific study has discovered a new species of frog in the Amazon rainforest that has the unique ability to change its skin color based on the temperature of its environment.
Output:
{{"question":"What unique ability does the newly discovered species of frog have?","noncommittal":false}}


Answer:
Everest
Context:
The tallest mountain on Earth, measured from sea level, is a renowned peak located in the Himalayas.
Output:
{{"question":"What is the tallest mountain on Earth?","noncommittal":false}}


Answer:
I don't know about the  groundbreaking feature of the smartphone invented in 2023 as am unware of information beyong 2022. 
Context:
In 2023, a groundbreaking invention was announced: a smartphone with a battery life of one month, revolutionizing the way people use mobile technology.
Output:
{{"question":"What was the groundbreaking feature of the smartphone invented in 2023?", "noncommittal":true}}



Answer:
{answer}
Context:
{context}
Output:"""  # noqa: E501
)


@dataclass
class AnswerRelevancy(MetricWithLLM):
    """
    Scores the relevancy of the answer according to the given question.
    Answers with incomplete, redundant or unnecessary information is penalized.
    Score can range from 0 to 1 with 1 being the best.

    Attributes
    ----------
    name: string
        The name of the metrics
    batch_size: int
        batch size for evaluation
    strictness: int
        Here indicates the number questions generated per answer.
        Ideal range between 3 to 5.
    embeddings: Embedding
        The langchain wrapper of Embedding object.
        E.g. HuggingFaceEmbeddings('BAAI/bge-base-en')
    """

<<<<<<< HEAD
    name: str = "answer_relevancy"  # type: ignore
    evaluation_mode: EvaluationMode = EvaluationMode.qa  # type: ignore
=======
    name: str = "answer_relevancy"
    evaluation_mode: EvaluationMode = EvaluationMode.qac
>>>>>>> 0430e8fa
    batch_size: int = 15
    strictness: int = 3
    embeddings: RagasEmbeddings = field(default_factory=embedding_factory)

    def init_model(self):
        super().init_model()

        if isinstance(self.embeddings, OpenAIEmbeddings):
            if self.embeddings.openai_api_key == "no-key":
                raise OpenAIKeyNotFound

    def _score_batch(
        self: t.Self,
        dataset: Dataset,
        callbacks: t.Optional[CallbackManager] = None,
        callback_group_name: str = "batch",
    ) -> list[float]:
        questions, answers, contexts = (
            dataset["question"],
            dataset["answer"],
            dataset["contexts"],
        )
        with trace_as_chain_group(
            callback_group_name, callback_manager=callbacks
        ) as batch_group:
            prompts = []
            for ans, ctx in zip(answers, contexts):
                human_prompt = QUESTION_GEN.format(answer=ans, context="\n".join(ctx))
                prompts.append(ChatPromptTemplate.from_messages([human_prompt]))

            results = self.llm.generate(
                prompts,
                n=self.strictness,
                callbacks=batch_group,
            )
            results = [[load_as_json(i.text) for i in r] for r in results.generations]
            scores = []
            for question, result in zip(questions, results):
                gen_questions = [item.get("question", "") for item in result]
                committal = np.any([item.get("noncommittal", False) for item in result])
                cosine_sim = self.calculate_similarity(question, gen_questions)
                scores.append(cosine_sim.mean() * int(not committal))

        return scores

    def calculate_similarity(
        self: t.Self, question: str, generated_questions: list[str]
    ):
        assert self.embeddings is not None
        question_vec = np.asarray(self.embeddings.embed_query(question)).reshape(1, -1)
        gen_question_vec = np.asarray(
            self.embeddings.embed_documents(generated_questions)
        )
        norm = np.linalg.norm(gen_question_vec, axis=1) * np.linalg.norm(
            question_vec, axis=1
        )
        return (
            np.dot(gen_question_vec, question_vec.T).reshape(
                -1,
            )
            / norm
        )


answer_relevancy = AnswerRelevancy()<|MERGE_RESOLUTION|>--- conflicted
+++ resolved
@@ -86,13 +86,8 @@
         E.g. HuggingFaceEmbeddings('BAAI/bge-base-en')
     """
 
-<<<<<<< HEAD
     name: str = "answer_relevancy"  # type: ignore
-    evaluation_mode: EvaluationMode = EvaluationMode.qa  # type: ignore
-=======
-    name: str = "answer_relevancy"
-    evaluation_mode: EvaluationMode = EvaluationMode.qac
->>>>>>> 0430e8fa
+    evaluation_mode: EvaluationMode = EvaluationMode.qac  # type: ignore
     batch_size: int = 15
     strictness: int = 3
     embeddings: RagasEmbeddings = field(default_factory=embedding_factory)
