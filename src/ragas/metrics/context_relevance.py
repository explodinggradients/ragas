--- conflicted
+++ resolved
@@ -5,10 +5,7 @@
 from itertools import combinations, product
 from typing import List
 
-<<<<<<< HEAD
-=======
 import numpy as np
->>>>>>> 2661290b
 from datasets import Dataset
 from sentence_transformers import CrossEncoder
 
@@ -150,18 +147,6 @@
 
 @dataclass
 class ContextRelevancy(Metric):
-<<<<<<< HEAD
-    name: str = "context_relavency"
-
-    def init_model(self: t.Self, 
-                   strictness=1,
-                   model_name="cross-encoder/stsb-TinyBERT-L-4",
-                   agreement_metric="bert_score"):
-        
-        self.strictness = strictness
-        self.agreement_metric = agreement_metric
-        self.sent_agreement = SentenceAgreement(model_name=model_name, metric=agreement_metric)
-=======
 
     """
     params
@@ -182,35 +167,12 @@
         self.sent_agreement = SentenceAgreement(
             model_name=self.model_name, metric=self.agreement_metric
         )
->>>>>>> 2661290b
 
     def score(self: t.Self, dataset: Dataset) -> Dataset:
         """
         dataset: Dataset[question: list[str], contexts: list[list[str]]]
         """
         prompts = []
-<<<<<<< HEAD
-        question, context = dataset["question"], dataset["contexts"]
-        for q, c in zip(question, context):
-            prompt = CONTEXT_RELEVANCE.format(q, "\n".join(c))
-            prompts.append(prompt)
-        
-        responses = openai_completion(prompts, n=self.strictness)
-        
-        prev = 0
-        outputs = []
-        for i in range(self.strictness,len(responses["choices"]), self.strictness):
-            output = [responses["choices"][idx]["text"].strip() for idx in range(prev, i)]
-            outputs.append(output)
-            prev = i
-        
-        scores = []
-        for context, n_output in zip(question, outputs):
-            overlap_scores = []
-            context_sents = sent_tokenize(context)
-            for output in n_output:
-                indices = [context.find(sent) for sent in sent_tokenize(output) if context.find(sent)!=-1]
-=======
         questions, contexts = dataset["question"], dataset["contexts"]
         for q, c in zip(questions, contexts):
             prompt = CONTEXT_RELEVANCE.format(q, "\n".join(c))
@@ -242,26 +204,14 @@
                     for sent in sent_tokenize(output)
                     if context.find(sent) != -1
                 ]
->>>>>>> 2661290b
                 overlap_scores.append(len(indices) / len(context_sents))
             if self.strictness > 1:
                 agr_score = self.sent_agreement.evaluate(n_output)
             else:
-<<<<<<< HEAD
-                agr_score = 1 
-            scores.append(agr_score * np.mean(overlap_scores))
-        
-        dataset = dataset.add_column(self.name, scores)  # type: ignore
-        df = dataset.to_pandas()
-        assert isinstance(df, DataFrame)
-
-        return df
-=======
                 agr_score = 1
             scores.append(agr_score * np.mean(overlap_scores))
 
         return dataset.add_column(f"{self.name}", scores)  # type: ignore
->>>>>>> 2661290b
 
 
 context_relevancy = ContextRelevancy()