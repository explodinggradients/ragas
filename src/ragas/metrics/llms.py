from __future__ import annotations

import typing as t
from dataclasses import dataclass

from langchain.chat_models import ChatOpenAI
from langchain.chat_models.base import BaseChatModel
from langchain.llms import OpenAI
from langchain.llms.base import BaseLLM
from langchain.prompts import ChatPromptTemplate
from langchain.schema import LLMResult

if t.TYPE_CHECKING:
    from langchain.callbacks.base import Callbacks


def isOpenAI(llm: BaseLLM | BaseChatModel) -> bool:
    return isinstance(llm, OpenAI) or isinstance(llm, ChatOpenAI)


def generate(
    prompts: list[ChatPromptTemplate],
    llm: BaseLLM | BaseChatModel,
    n: t.Optional[int] = None,
<<<<<<< HEAD
=======
    temperature: float = 0,
>>>>>>> a877b0c7
    callbacks: t.Optional[Callbacks] = None,
) -> LLMResult:
    old_n = None
    n_swapped = False
    llm.temperature = temperature
    if n is not None:
        if isinstance(llm, OpenAI) or isinstance(llm, ChatOpenAI):
            old_n = llm.n
            llm.n = n
            n_swapped = True
        else:
            raise Exception(
                f"n={n} was passed to generate but the LLM {llm} does not support it."
                " Raise an issue if you want support for {llm}."
            )
    if isinstance(llm, BaseLLM):
        ps = [p.format() for p in prompts]
        result = llm.generate(ps, callbacks=callbacks)
    elif isinstance(llm, BaseChatModel):
        ps = [p.format_messages() for p in prompts]
        result = llm.generate(ps, callbacks=callbacks)

    if (isinstance(llm, OpenAI) or isinstance(llm, ChatOpenAI)) and n_swapped:
        llm.n = old_n  # type: ignore

    return result<|MERGE_RESOLUTION|>--- conflicted
+++ resolved
@@ -22,10 +22,7 @@
     prompts: list[ChatPromptTemplate],
     llm: BaseLLM | BaseChatModel,
     n: t.Optional[int] = None,
-<<<<<<< HEAD
-=======
     temperature: float = 0,
->>>>>>> a877b0c7
     callbacks: t.Optional[Callbacks] = None,
 ) -> LLMResult:
     old_n = None
