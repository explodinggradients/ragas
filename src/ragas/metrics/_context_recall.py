from __future__ import annotations

import typing as t
from dataclasses import dataclass

import numpy as np
from datasets import Dataset
from langchain.callbacks.manager import CallbackManager, trace_as_chain_group

<<<<<<< HEAD
from ragas.llms.prompt import Prompt
from ragas.metrics.base import EvaluationMode, MetricWithLLM
=======
>>>>>>> 828cf5c1
from ragas.utils import json_loader
from ragas.llms.prompt import Prompt
from ragas.metrics.base import EvaluationMode, MetricWithLLM

if t.TYPE_CHECKING:
    from langchain.callbacks.base import Callbacks

CONTEXT_RECALL_RA = Prompt(
    instruction="""Given a context, and an answer, analyze each sentence in the answer and classify if the sentence can be attributed to the given context or not. Use only "Yes" (1) or "No" (0) as a binary classification. Output json with reason.""",
    examples=[
        {
            "question": """What can you tell me about albert Albert Einstein?""",
            "context": """Albert Einstein (14 March 1879 – 18 April 1955) was a German-born theoretical physicist, widely held to be one of the greatest and most influential scientists of all time. Best known for developing the theory of relativity, he also made important contributions to quantum mechanics, and was thus a central figure in the revolutionary reshaping of the scientific understanding of nature that modern physics accomplished in the first decades of the twentieth century. His mass–energy equivalence formula E = mc2, which arises from relativity theory, has been called 'the world's most famous equation'. He received the 1921 Nobel Prize in Physics 'for his services to theoretical physics, and especially for his discovery of the law of the photoelectric effect', a pivotal step in the development of quantum theory. His work is also known for its influence on the philosophy of science. In a 1999 poll of 130 leading physicists worldwide by the British journal Physics World, Einstein was ranked the greatest physicist of all time. His intellectual achievements and originality have made Einstein synonymous with genius.""",
            "answer": """Albert Einstein born in 14 March 1879 was  German-born theoretical physicist, widely held to be one of the greatest and most influential scientists of all time. He received the 1921 Nobel Prize in Physics for his services to theoretical physics. He published 4 papers in 1905.  Einstein moved to Switzerland in 1895""",
            "classification": """[
            {
                "statement_1":"Albert Einstein, born on 14 March 1879, was a German-born theoretical physicist, widely held to be one of the greatest and most influential scientists of all time.",
                "reason": "The date of birth of Einstein is mentioned clearly in the context.",
                "Attributed": "1"
            },
            {
                "statement_2":"He received the 1921 Nobel Prize in Physics 'for his services to theoretical physics.",
                "reason": "The exact sentence is present in the given context.",
                "Attributed": "1"
            },
            {
                "statement_3": "He published 4 papers in 1905.",
                "reason": "There is no mention about papers he wrote in the given context.",
                "Attributed": "0"
            },
            {
                "statement_4":"Einstein moved to Switzerland in 1895.",
                "reason": "There is no supporting evidence for this in the given context.",
                "Attributed": "0"
            }]
<<<<<<< HEAD
            """
=======
            """,
>>>>>>> 828cf5c1
        },
        {
            "question": """who won 2020 icc world cup?""",
            "context": """Who won the 2022 ICC Men's T20 World Cup?""",
            "answer": """England""",
            "classification": """[
            {
                "statement_1":"England won the 2022 ICC Men's T20 World Cup.",
                "reason": "From context it is clear that England defeated Pakistan to win the World Cup.",
                 "Attributed": "1"
            }]
<<<<<<< HEAD
            """
        }
    ],
    input_keys=["question", "context", "answer"],
    output_key="classification",
    output_type="json"
=======
            """,
        },
    ],
    input_keys=["question", "context", "answer"],
    output_key="classification",
    output_type="json",
>>>>>>> 828cf5c1
)


@dataclass
class ContextRecall(MetricWithLLM):

    """
    Estimates context recall by estimating TP and FN using annotated answer and
    retrieved context.

    Attributes
    ----------
    name : str
    batch_size : int
        Batch size for openai completion.
    """

    name: str = "context_recall"  # type: ignore
    evaluation_mode: EvaluationMode = EvaluationMode.qcg  # type: ignore
    batch_size: int = 15

    def _score_batch(
        self: t.Self,
        dataset: Dataset,
        callbacks: t.Optional[Callbacks] = None,
        callback_group_name: str = "batch",
    ) -> list:
        prompts = []
        question, ground_truths, contexts = (
            dataset["question"],
            dataset["ground_truths"],
            dataset["contexts"],
        )

        cb = CallbackManager.configure(inheritable_callbacks=callbacks)
        with trace_as_chain_group(
            callback_group_name, callback_manager=cb
        ) as batch_group:
            for qstn, gt, ctx in zip(question, ground_truths, contexts):
                gt = "\n".join(gt) if isinstance(gt, list) else gt
                ctx = "\n".join(ctx) if isinstance(ctx, list) else ctx
                prompts.append(
<<<<<<< HEAD
                    CONTEXT_RECALL_RA.format(
                        question=qstn, context=ctx, answer=gt
                    )
=======
                    CONTEXT_RECALL_RA.format(question=qstn, context=ctx, answer=gt)
>>>>>>> 828cf5c1
                )

            responses: list[list[str]] = []
            results = self.llm.generate(
                prompts,
                n=1,
                callbacks=batch_group,
            )
            responses = [[i.text for i in r] for r in results.generations]
            scores = []
            for response in responses:
                response = json_loader.safe_load(response[0], self.llm)
                if response:
                    response = [
                        int(item.get("Attributed", "0").strip() == "1")
                        if item.get("Attributed")
                        else np.nan
                        for item in response
                    ]
                    denom = len(response)
                    numerator = sum(response)
                    scores.append(numerator / denom)
                else:
                    scores.append(np.nan)

        return scores


context_recall = ContextRecall()<|MERGE_RESOLUTION|>--- conflicted
+++ resolved
@@ -7,11 +7,6 @@
 from datasets import Dataset
 from langchain.callbacks.manager import CallbackManager, trace_as_chain_group
 
-<<<<<<< HEAD
-from ragas.llms.prompt import Prompt
-from ragas.metrics.base import EvaluationMode, MetricWithLLM
-=======
->>>>>>> 828cf5c1
 from ragas.utils import json_loader
 from ragas.llms.prompt import Prompt
 from ragas.metrics.base import EvaluationMode, MetricWithLLM
@@ -47,11 +42,7 @@
                 "reason": "There is no supporting evidence for this in the given context.",
                 "Attributed": "0"
             }]
-<<<<<<< HEAD
-            """
-=======
             """,
->>>>>>> 828cf5c1
         },
         {
             "question": """who won 2020 icc world cup?""",
@@ -63,21 +54,12 @@
                 "reason": "From context it is clear that England defeated Pakistan to win the World Cup.",
                  "Attributed": "1"
             }]
-<<<<<<< HEAD
-            """
-        }
-    ],
-    input_keys=["question", "context", "answer"],
-    output_key="classification",
-    output_type="json"
-=======
             """,
         },
     ],
     input_keys=["question", "context", "answer"],
     output_key="classification",
     output_type="json",
->>>>>>> 828cf5c1
 )
 
 
@@ -120,13 +102,7 @@
                 gt = "\n".join(gt) if isinstance(gt, list) else gt
                 ctx = "\n".join(ctx) if isinstance(ctx, list) else ctx
                 prompts.append(
-<<<<<<< HEAD
-                    CONTEXT_RECALL_RA.format(
-                        question=qstn, context=ctx, answer=gt
-                    )
-=======
                     CONTEXT_RECALL_RA.format(question=qstn, context=ctx, answer=gt)
->>>>>>> 828cf5c1
                 )
 
             responses: list[list[str]] = []
