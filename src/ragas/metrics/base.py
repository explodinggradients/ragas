--- conflicted
+++ resolved
@@ -732,10 +732,6 @@
 
         return verdict_agg
 
-<<<<<<< HEAD
-
-=======
->>>>>>> a94feb29
 @t.runtime_checkable
 class ModeMetric(t.Protocol):
     name: str
