--- conflicted
+++ resolved
@@ -29,6 +29,7 @@
     from langchain_core.callbacks import Callbacks
 
     from ragas.config import DemonstrationConfig, InstructionConfig
+    from ragas.config import DemonstrationConfig, InstructionConfig
     from ragas.embeddings import BaseRagasEmbeddings
     from ragas.llms import BaseRagasLLM
 
@@ -59,6 +60,13 @@
 
     SINGLE_TURN = "single_turn"
     MULTI_TURN = "multi_turn"
+
+
+class MetricOutputType(Enum):
+    BINARY = "binary"
+    DISCRETE = "discrete"
+    CONTINUOUS = "continuous"
+    RANKING = "ranking"
 
 
 class MetricOutputType(Enum):
@@ -239,7 +247,6 @@
         path: str,
         demonstration_config: DemonstrationConfig,
         instruction_config: InstructionConfig,
-<<<<<<< HEAD
         callbacks: Callbacks = None,
     ) -> None:
 
@@ -280,12 +287,6 @@
         )
 
         return
-=======
-        callbacks: Callbacks,
-    ) -> None:
-
-        raise NotImplementedError("Training is not implemented for this metric.")
->>>>>>> 99d1a47b
 
 
 @dataclass
