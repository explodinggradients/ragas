[project]
name = "belar"
dependencies = [
    "Levenshtein",
    "rouge-score",
    "numpy",
    "transformers",
    "sentence-transformers",
    "nltk",
    "datasets",
]
dynamic = ["version", "readme"]

[project.optional-dependencies]
<<<<<<< HEAD
dev = [
=======
test = [
    # "pytest-cov",
    "pytest",
    "rich",
]

dev = [
    "ruff",
    "isort",
    "black[jupyter]",
    "pyright",
>>>>>>> 01b9ba82
]

[tool.setuptools.dynamic]
readme = {file = ["README.md"], content-type = "text/plain"}

[build-system]
requires = ["setuptools>=45", "setuptools_scm[toml]>=6.2"]
build-backend = "setuptools.build_meta"
[tool.setuptools_scm]
write_to = "belar/_version.py"<|MERGE_RESOLUTION|>--- conflicted
+++ resolved
@@ -11,24 +11,6 @@
 ]
 dynamic = ["version", "readme"]
 
-[project.optional-dependencies]
-<<<<<<< HEAD
-dev = [
-=======
-test = [
-    # "pytest-cov",
-    "pytest",
-    "rich",
-]
-
-dev = [
-    "ruff",
-    "isort",
-    "black[jupyter]",
-    "pyright",
->>>>>>> 01b9ba82
-]
-
 [tool.setuptools.dynamic]
 readme = {file = ["README.md"], content-type = "text/plain"}
 
