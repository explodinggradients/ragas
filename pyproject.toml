[project]
name = "ragas"
requires-python = ">=3.9"
dependencies = [
    "numpy",
    "datasets",
    "tiktoken",
    "langchain",
    "langchain-core",
    "langchain-community",
    "langchain_openai",
    "nest-asyncio",
    "appdirs",
    "pydantic>=2",
    "openai>1",
    "diskcache>=5.6.3",
]
dynamic = ["version", "readme"]

[project.optional-dependencies]
all = [
    "sentence-transformers",
    "transformers",
    "nltk",
    "rouge_score",
    "rapidfuzz",
    "pandas",
    "datacompy",
    "llama_index",
    "r2r"
]
docs = [
    "mkdocs>=1.6.1",
    "mkdocs-material",
    "mkdocs-material[imaging]",
    "mkdocstrings[python]",
    "mkdocs-glightbox",
    "mkdocs-autorefs",
    "mkdocs-gen-files",
    "mkdocs-literate-nav",
    "mkdocs-section-index",
    "mkdocs-git-committers-plugin-2",
    "mkdocs-git-revision-date-localized-plugin",
]
dev = [
    "rich",
    "ruff",
    "isort",
    "black[jupyter]",
    "pyright",
    "llama_index",
    "notebook",
    "sphinx-autobuild",
    "sentence-transformers",
    "transformers",
    "fastembed",
    "graphene",
    "rouge_score",
    "nltk",
    "rapidfuzz",
    "pandas",
    "datacompy",
<<<<<<< HEAD
    "haystack-ai",
    "sacrebleu",
=======
    "r2r",
>>>>>>> 76e14b00
]
test = [
    "pytest",
    "pytest-xdist[psutil]",
    "pytest-asyncio",
    "llama_index",
    "nbmake",
]
[tool.setuptools]
package-dir = {"" = "src"}

[tool.setuptools.dynamic]
readme = {file = ["README.md"], content-type = "text/markdown"}

[tool.ruff]
exclude = ["*.ipynb"]

[tool.ruff.lint]
ignore = ["E501"]

[build-system]
requires = ["setuptools>=45", "setuptools_scm[toml]>=6.2"]
build-backend = "setuptools.build_meta"

[tool.setuptools_scm]
write_to = "src/ragas/_version.py"

[tool.pytest.ini_options]
addopts = "-n 0"
asyncio_default_fixture_loop_scope = "function"
[pytest]
testpaths = ["tests"]

[dependency-groups]
dev = [
    "arize-phoenix>=6.1.0",
    "openinference-instrumentation-langchain>=0.1.29",
]<|MERGE_RESOLUTION|>--- conflicted
+++ resolved
@@ -60,12 +60,9 @@
     "rapidfuzz",
     "pandas",
     "datacompy",
-<<<<<<< HEAD
     "haystack-ai",
     "sacrebleu",
-=======
     "r2r",
->>>>>>> 76e14b00
 ]
 test = [
     "pytest",
