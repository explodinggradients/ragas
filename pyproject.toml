[project]
name = "ragas"
dependencies = [
    "numpy",
    "datasets",
    "tiktoken",
    "langchain",
    "langchain-core",
    "langchain-community",
    "langchain_openai",
    "nest-asyncio",
    "appdirs",
    "pydantic>=2",
    "openai>1",
    "pysbd>=0.3.4",
]
dynamic = ["version", "readme"]

[project.optional-dependencies]
all = [
    "sentence-transformers",
    "transformers",
    "nltk",
    "rouge_score",
    "rapidfuzz",
    "pandas",
    "datacompy",
<<<<<<< HEAD
    "scikit-learn",
=======
    "llama_index",
>>>>>>> 02e7a463
]
docs = [
    "mkdocs>=1.6.1",
    "mkdocs-material",
    "mkdocs-material[imaging]",
    "mkdocstrings[python]",
    "mkdocs-glightbox",
    "mkdocs-autorefs",
    "mkdocs-gen-files",
    "mkdocs-literate-nav",
    "mkdocs-section-index",
    "mkdocs-git-committers-plugin-2",
    "mkdocs-git-revision-date-localized-plugin",
]
[tool.setuptools]
package-dir = {"" = "src"}

[tool.setuptools.dynamic]
readme = {file = ["README.md"], content-type = "text/markdown"}

[tool.ruff]
exclude = ["*.ipynb"]

[tool.ruff.lint]
ignore = ["E501"]

[build-system]
requires = ["setuptools>=45", "setuptools_scm[toml]>=6.2"]
build-backend = "setuptools.build_meta"

[tool.setuptools_scm]
write_to = "src/ragas/_version.py"

[tool.pytest.ini_options]
addopts = "-n 0"
asyncio_default_fixture_loop_scope = "function"
[pytest]
testpaths = ["tests"]<|MERGE_RESOLUTION|>--- conflicted
+++ resolved
@@ -25,11 +25,7 @@
     "rapidfuzz",
     "pandas",
     "datacompy",
-<<<<<<< HEAD
-    "scikit-learn",
-=======
     "llama_index",
->>>>>>> 02e7a463
 ]
 docs = [
     "mkdocs>=1.6.1",
