"""Comprehensive tests for InMemoryBackend for temporary dataset storage.

This test suite has been optimized to reduce redundancy while maintaining full coverage.
Originally 36 tests, now consolidated to 28 tests with identical functionality coverage.
"""

from typing import Any, Dict, List, Optional

import pytest
from pydantic import BaseModel

from ragas.backends import get_registry
<<<<<<< HEAD
from ragas.dataset import Dataset
=======
from ragas.backends.inmemory import InMemoryBackend
from ragas.experimental.dataset import Dataset
>>>>>>> 38876926


# Test BaseModel classes
class SimpleTestModel(BaseModel):
    name: str
    age: int
    score: float
    is_active: bool


class ComplexTestModel(BaseModel):
    id: int
    metadata: Dict[str, Any]
    tags: List[str]
    config: Optional[Dict[str, Any]] = None


# Test fixtures
@pytest.fixture
def backend():
    """Create a fresh InMemoryBackend instance for each test."""
    return InMemoryBackend()


@pytest.fixture
def simple_data():
    """Simple test data with basic types."""
    return [
        {"name": "Alice", "age": 30, "score": 85.5, "is_active": True},
        {"name": "Bob", "age": 25, "score": 92.0, "is_active": False},
        {"name": "Charlie", "age": 35, "score": 78.5, "is_active": True},
    ]


@pytest.fixture
def complex_data():
    """Complex test data with nested structures."""
    return [
        {
            "id": 1,
            "metadata": {"score": 0.85, "tags": ["test", "important"]},
            "tags": ["evaluation", "metrics"],
            "config": {"model": "gpt-4", "temperature": 0.7},
        },
        {
            "id": 2,
            "metadata": {"score": 0.92, "tags": ["production"]},
            "tags": ["benchmark", "validation"],
            "config": {"model": "claude-3", "temperature": 0.5},
        },
    ]


# 1. Basic Functionality Tests
class TestInMemoryBackendBasics:
    """Test basic InMemoryBackend functionality.

    Consolidated from 14 to 9 tests by combining similar dataset/experiment operations.
    """

    def test_backend_initialization(self):
        """
        Scenario: Initialize InMemoryBackend
        Given: InMemoryBackend class
        When: I create a new instance
        Then: It should initialize with empty storage for datasets and experiments
        """
        backend = InMemoryBackend()
        assert hasattr(backend, "_datasets")
        assert hasattr(backend, "_experiments")
        assert isinstance(backend._datasets, dict)
        assert isinstance(backend._experiments, dict)
        assert len(backend._datasets) == 0
        assert len(backend._experiments) == 0

    def test_save_and_load_operations(self, backend, simple_data):
        """
        Scenario: Save and load datasets and experiments
        Given: An InMemoryBackend instance and sample data
        When: I save and load both datasets and experiments
        Then: The loaded data should match the saved data exactly
        """
        # Test dataset operations
        backend.save_dataset("test_dataset", simple_data)
        loaded_dataset = backend.load_dataset("test_dataset")

        assert loaded_dataset == simple_data
        assert len(loaded_dataset) == 3
        assert loaded_dataset[0]["name"] == "Alice"
        assert loaded_dataset[0]["age"] == 30  # Should preserve int type
        assert loaded_dataset[0]["score"] == 85.5  # Should preserve float type
        assert loaded_dataset[0]["is_active"] is True  # Should preserve bool type

        # Test experiment operations
        backend.save_experiment("test_experiment", simple_data)
        loaded_experiment = backend.load_experiment("test_experiment")

        assert loaded_experiment == simple_data
        assert len(loaded_experiment) == 3
        assert loaded_experiment[1]["name"] == "Bob"
        assert loaded_experiment[1]["age"] == 25
        assert loaded_experiment[1]["is_active"] is False

    def test_save_and_load_complex_data(self, backend, complex_data):
        """
        Scenario: Save and load complex nested data
        Given: An InMemoryBackend instance and complex nested data
        When: I save and load the data
        Then: All nested structures should be preserved exactly (unlike CSV backend)
        """
        # Save complex data
        backend.save_dataset("complex_dataset", complex_data)

        # Load complex data
        loaded_data = backend.load_dataset("complex_dataset")

        # Verify exact preservation of nested structures
        assert loaded_data == complex_data
        assert loaded_data[0]["metadata"]["score"] == 0.85  # Nested dict preserved
        assert loaded_data[0]["metadata"]["tags"] == [
            "test",
            "important",
        ]  # Nested list preserved
        assert loaded_data[0]["config"]["temperature"] == 0.7  # Nested dict preserved
        assert isinstance(loaded_data[0]["metadata"], dict)  # Type preserved
        assert isinstance(loaded_data[0]["tags"], list)  # Type preserved

    def test_list_empty_operations(self, backend):
        """
        Scenario: List datasets and experiments when none exist
        Given: A fresh InMemoryBackend instance
        When: I call list_datasets() and list_experiments()
        Then: Both should return empty lists
        """
        datasets = backend.list_datasets()
        experiments = backend.list_experiments()

        assert datasets == []
        assert experiments == []
        assert isinstance(datasets, list)
        assert isinstance(experiments, list)

    def test_list_operations_after_saving(self, backend, simple_data):
        """
        Scenario: List datasets and experiments after saving multiple items
        Given: An InMemoryBackend instance with saved datasets and experiments
        When: I call list_datasets() and list_experiments()
        Then: Both should return items in sorted order
        """
        # Save multiple datasets
        backend.save_dataset("ds2", simple_data)
        backend.save_dataset("ds1", simple_data)

        # Save multiple experiments
        backend.save_experiment("exp2", simple_data)
        backend.save_experiment("exp1", simple_data)

        # List and verify sorted order
        datasets = backend.list_datasets()
        experiments = backend.list_experiments()

        assert datasets == ["ds1", "ds2"]
        assert experiments == ["exp1", "exp2"]
        assert len(datasets) == 2
        assert len(experiments) == 2

    def test_save_empty_operations(self, backend):
        """
        Scenario: Save empty datasets and experiments
        Given: An InMemoryBackend instance and empty data lists
        When: I save datasets and experiments with empty data
        Then: Both should save successfully and load as empty lists
        """
        # Save empty dataset
        backend.save_dataset("empty_dataset", [])
        loaded_dataset = backend.load_dataset("empty_dataset")

        assert loaded_dataset == []
        assert len(loaded_dataset) == 0
        assert "empty_dataset" in backend.list_datasets()

        # Save empty experiment
        backend.save_experiment("empty_experiment", [])
        loaded_experiment = backend.load_experiment("empty_experiment")

        assert loaded_experiment == []
        assert len(loaded_experiment) == 0
        assert "empty_experiment" in backend.list_experiments()

    def test_overwrite_operations(self, backend, simple_data):
        """
        Scenario: Overwrite existing datasets and experiments
        Given: An InMemoryBackend instance with saved datasets and experiments
        When: I save new data to the same names
        Then: The old data should be replaced with new data
        """
        new_data = [{"name": "New", "age": 40, "score": 90.0, "is_active": True}]

        # Test dataset overwrite
        backend.save_dataset("test", simple_data)
        initial_data = backend.load_dataset("test")
        assert len(initial_data) == 3

        backend.save_dataset("test", new_data)
        loaded_data = backend.load_dataset("test")
        assert loaded_data == new_data
        assert len(loaded_data) == 1
        assert loaded_data[0]["name"] == "New"
        assert backend.list_datasets() == ["test"]

        # Test experiment overwrite
        backend.save_experiment("test_exp", simple_data)
        initial_data = backend.load_experiment("test_exp")
        assert len(initial_data) == 3

        backend.save_experiment("test_exp", new_data)
        loaded_data = backend.load_experiment("test_exp")
        assert loaded_data == new_data
        assert len(loaded_data) == 1
        assert loaded_data[0]["name"] == "New"
        assert "test_exp" in backend.list_experiments()

    def test_datasets_and_experiments_separate_storage(self, backend, simple_data):
        """
        Scenario: Datasets and experiments have separate storage
        Given: An InMemoryBackend instance
        When: I save dataset "name1" and experiment "name1" with different data
        Then: Both should be saved independently and retrievable separately
        """
        # Save dataset with name "name1"
        dataset_data = [{"type": "dataset", "value": 1}]
        backend.save_dataset("name1", dataset_data)

        # Save experiment with same name "name1"
        experiment_data = [{"type": "experiment", "value": 2}]
        backend.save_experiment("name1", experiment_data)

        # Verify both are saved independently
        loaded_dataset = backend.load_dataset("name1")
        loaded_experiment = backend.load_experiment("name1")

        assert loaded_dataset == dataset_data
        assert loaded_experiment == experiment_data
        assert loaded_dataset != loaded_experiment

        # Verify both appear in their respective listings
        assert "name1" in backend.list_datasets()
        assert "name1" in backend.list_experiments()

    def test_data_model_parameter_ignored(self, backend, simple_data):
        """
        Scenario: data_model parameter is accepted but ignored
        Given: An InMemoryBackend instance and a Pydantic model
        When: I save dataset/experiment with data_model parameter
        Then: It should save successfully without validation or modification
        """
        # Save dataset with data_model parameter
        backend.save_dataset("test_dataset", simple_data, data_model=SimpleTestModel)

        # Save experiment with data_model parameter
        backend.save_experiment(
            "test_experiment", simple_data, data_model=SimpleTestModel
        )

        # Verify data was saved as-is (no validation or modification)
        loaded_dataset = backend.load_dataset("test_dataset")
        loaded_experiment = backend.load_experiment("test_experiment")

        assert loaded_dataset == simple_data
        assert loaded_experiment == simple_data
        # Verify data is still dict, not model instances
        assert isinstance(loaded_dataset[0], dict)
        assert isinstance(loaded_experiment[0], dict)


# 2. Error Handling Tests
class TestInMemoryBackendErrorHandling:
    """Test error scenarios and edge cases."""

    def test_load_nonexistent_dataset(self, backend):
        """
        Scenario: Load a dataset that doesn't exist
        Given: An InMemoryBackend instance with no saved datasets
        When: I try to load a dataset named "nonexistent"
        Then: It should raise FileNotFoundError with appropriate message
        """
        with pytest.raises(FileNotFoundError) as exc_info:
            backend.load_dataset("nonexistent")

        assert "Dataset 'nonexistent' not found" in str(exc_info.value)

    def test_load_nonexistent_experiment(self, backend):
        """
        Scenario: Load an experiment that doesn't exist
        Given: An InMemoryBackend instance with no saved experiments
        When: I try to load an experiment named "nonexistent"
        Then: It should raise FileNotFoundError with appropriate message
        """
        with pytest.raises(FileNotFoundError) as exc_info:
            backend.load_experiment("nonexistent")

        assert "Experiment 'nonexistent' not found" in str(exc_info.value)

    def test_none_values_handling(self, backend):
        """
        Scenario: Handle None values in data
        Given: An InMemoryBackend instance and data containing None values
        When: I save and load the data
        Then: None values should be preserved exactly
        """
        data_with_none = [
            {"name": "Alice", "age": 30, "optional_field": None},
            {"name": None, "age": 25, "optional_field": "value"},
            {"name": "Charlie", "age": None, "optional_field": None},
        ]

        # Save and load data
        backend.save_dataset("none_test", data_with_none)
        loaded_data = backend.load_dataset("none_test")

        # Verify None values are preserved exactly
        assert loaded_data == data_with_none
        assert loaded_data[0]["optional_field"] is None
        assert loaded_data[1]["name"] is None
        assert loaded_data[2]["age"] is None
        assert loaded_data[2]["optional_field"] is None

    def test_unicode_and_special_characters(self, backend):
        """
        Scenario: Handle unicode and special characters
        Given: An InMemoryBackend instance and data with unicode/special chars
        When: I save and load the data
        Then: All unicode and special characters should be preserved
        """
        unicode_data = [
            {
                "name": "José María",
                "description": "Testing émojis 🚀 and spëcial chars",
                "chinese": "你好世界",
                "symbols": "!@#$%^&*()_+{}[]|;:,.<>?",
                "emoji": "🎉🔥💯",
            }
        ]

        # Save and load data
        backend.save_dataset("unicode_test", unicode_data)
        loaded_data = backend.load_dataset("unicode_test")

        # Verify all unicode and special characters are preserved
        assert loaded_data == unicode_data
        assert loaded_data[0]["name"] == "José María"
        assert loaded_data[0]["chinese"] == "你好世界"
        assert "🚀" in loaded_data[0]["description"]
        assert loaded_data[0]["emoji"] == "🎉🔥💯"
        assert loaded_data[0]["symbols"] == "!@#$%^&*()_+{}[]|;:,.<>?"

    def test_large_dataset_handling(self, backend):
        """
        Scenario: Handle large datasets in memory
        Given: An InMemoryBackend instance and a large dataset
        When: I save and load the large dataset
        Then: All data should be preserved without truncation
        """
        # Create a large dataset (1000 items)
        large_data = [
            {"id": i, "value": f"item_{i}", "large_text": "A" * 1000}
            for i in range(1000)
        ]

        # Save and load large dataset
        backend.save_dataset("large_test", large_data)
        loaded_data = backend.load_dataset("large_test")

        # Verify all data is preserved
        assert len(loaded_data) == 1000
        assert loaded_data == large_data
        assert loaded_data[0]["id"] == 0
        assert loaded_data[999]["id"] == 999
        assert len(loaded_data[0]["large_text"]) == 1000

    def test_deeply_nested_structures(self, backend):
        """
        Scenario: Handle deeply nested data structures
        Given: An InMemoryBackend instance and deeply nested data
        When: I save and load the nested data
        Then: All nested levels should be preserved exactly
        """
        deeply_nested = [
            {
                "level1": {
                    "level2": {
                        "level3": {
                            "level4": {
                                "level5": {
                                    "value": "deep_value",
                                    "list": [1, 2, {"nested_in_list": True}],
                                }
                            }
                        }
                    }
                }
            }
        ]

        # Save and load deeply nested data
        backend.save_dataset("nested_test", deeply_nested)
        loaded_data = backend.load_dataset("nested_test")

        # Verify all nested levels are preserved
        assert loaded_data == deeply_nested
        assert (
            loaded_data[0]["level1"]["level2"]["level3"]["level4"]["level5"]["value"]
            == "deep_value"
        )
        assert (
            loaded_data[0]["level1"]["level2"]["level3"]["level4"]["level5"]["list"][2][
                "nested_in_list"
            ]
            is True
        )


# 3. Integration Tests
class TestInMemoryBackendIntegration:
    """Test integration with other components.

    Consolidated from 8 to 6 tests by combining similar integration scenarios.
    """

    def test_backend_registration(self):
        """
        Scenario: InMemoryBackend is registered in the backend registry
        Given: The backend registry system
        When: I check for "inmemory" backend
        Then: It should be available and return InMemoryBackend class
        """
        registry = get_registry()

        # Check that inmemory backend is registered
        assert "inmemory" in registry

        # Check that it returns the correct class
        backend_class = registry["inmemory"]
        assert backend_class == InMemoryBackend

        # Check that we can create an instance
        backend_instance = backend_class()
        assert isinstance(backend_instance, InMemoryBackend)

    def test_dataset_with_inmemory_backend(self, backend, simple_data):
        """
        Scenario: Create Dataset with InMemoryBackend (string and instance)
        Given: Dataset class and InMemoryBackend string/instance
        When: I create Datasets with both backend formats
        Then: Both should create successfully with InMemoryBackend instances
        """
        # Test with backend string
        dataset_string = Dataset("test_dataset_string", "inmemory", data=simple_data)
        assert isinstance(dataset_string.backend, InMemoryBackend)
        assert dataset_string.name == "test_dataset_string"
        assert len(dataset_string) == 3

        dataset_string.save()
        loaded_dataset = Dataset.load("test_dataset_string", dataset_string.backend)
        assert len(loaded_dataset) == 3
        assert loaded_dataset[0]["name"] == "Alice"

        # Test with backend instance
        dataset_instance = Dataset("test_dataset_instance", backend, data=simple_data)
        assert dataset_instance.backend is backend
        assert dataset_instance.name == "test_dataset_instance"
        assert len(dataset_instance) == 3

        dataset_instance.save()
        loaded_data = backend.load_dataset("test_dataset_instance")
        assert len(loaded_data) == 3
        assert loaded_data[0]["name"] == "Alice"

    def test_dataset_save_and_load_cycle(self, backend, simple_data):
        """
        Scenario: Complete Dataset save and load cycle with inmemory backend
        Given: A Dataset with inmemory backend and sample data
        When: I save the dataset and then load it
        Then: The loaded dataset should contain the original data
        """
        # Create Dataset with inmemory backend
        dataset = Dataset("test_dataset", backend, data=simple_data)
        assert len(dataset) == 3

        # Save the dataset
        dataset.save()

        # Load the dataset using the same backend instance
        loaded_dataset = Dataset.load("test_dataset", backend)

        # Verify the loaded dataset contains the original data
        assert len(loaded_dataset) == 3
        assert loaded_dataset[0]["name"] == "Alice"
        assert loaded_dataset[1]["name"] == "Bob"
        assert loaded_dataset[2]["name"] == "Charlie"

        # Verify the data is identical
        for i in range(3):
            assert loaded_dataset[i] == simple_data[i]

    def test_dataset_train_test_split_uses_inmemory(self, simple_data):
        """
        Scenario: train_test_split creates datasets with inmemory backend
        Given: A Dataset with any backend containing sample data
        When: I call train_test_split()
        Then: The returned train and test datasets should use inmemory backend
        """
        # Create Dataset with any backend (let's use a different backend)
        import tempfile

        from ragas.backends.local_csv import LocalCSVBackend

        with tempfile.TemporaryDirectory() as tmp_dir:
            csv_backend = LocalCSVBackend(tmp_dir)
            dataset = Dataset("original_dataset", csv_backend, data=simple_data)

            # Call train_test_split
            train_dataset, test_dataset = dataset.train_test_split(
                test_size=0.4, random_state=42
            )

            # Verify train and test datasets use inmemory backend
            assert isinstance(train_dataset.backend, InMemoryBackend)
            assert isinstance(test_dataset.backend, InMemoryBackend)

            # Verify original dataset still uses CSV backend
            assert isinstance(dataset.backend, LocalCSVBackend)

            # Verify datasets have the expected sizes
            # With 3 items and test_size=0.4: split_index = int(3 * (1 - 0.4)) = int(1.8) = 1
            # So train gets data[:1] = 1 item, test gets data[1:] = 2 items
            assert (
                len(train_dataset) == 1
            )  # train = 60% of 3 = 1.8 -> 1 (int truncation)
            assert (
                len(test_dataset) == 2
            )  # test = 40% of 3 = 1.2 -> 2 (remaining items)

            # Verify total data is preserved
            assert len(train_dataset) + len(test_dataset) == 3

    def test_train_test_split_comprehensive(self, simple_data):
        """
        Scenario: train_test_split preserves original backend and maintains data integrity
        Given: Datasets with different backends
        When: I call train_test_split()
        Then: Original backend is preserved and data integrity is maintained
        """
        # Test with CSV backend - preserves original backend
        import tempfile

        from ragas.backends.local_csv import LocalCSVBackend

        with tempfile.TemporaryDirectory() as tmp_dir:
            csv_backend = LocalCSVBackend(tmp_dir)
            original_dataset = Dataset(
                "original_dataset", csv_backend, data=simple_data
            )
            original_backend_id = id(original_dataset.backend)

            train_dataset, test_dataset = original_dataset.train_test_split(
                test_size=0.3, random_state=42
            )

            # Verify original dataset still uses the same CSV backend instance
            assert isinstance(original_dataset.backend, LocalCSVBackend)
            assert id(original_dataset.backend) == original_backend_id
            assert isinstance(train_dataset.backend, InMemoryBackend)
            assert isinstance(test_dataset.backend, InMemoryBackend)

            # Verify original dataset data is unchanged
            assert len(original_dataset) == 3
            names = [original_dataset[i]["name"] for i in range(3)]
            assert "Alice" in names and "Bob" in names and "Charlie" in names

        # Test with inmemory backend - data integrity
        dataset = Dataset("test_dataset", "inmemory", data=simple_data)
        train_dataset, test_dataset = dataset.train_test_split(
            test_size=0.33, random_state=42
        )

        # Verify data integrity
        train_data = [dict(item) for item in train_dataset]
        test_data = [dict(item) for item in test_dataset]
        combined_data = train_data + test_data

        assert len(combined_data) == len(simple_data)
        for original_item in simple_data:
            assert original_item in combined_data
        assert len(combined_data) == len(set(str(item) for item in combined_data))
        assert isinstance(train_dataset.backend, InMemoryBackend)
        assert isinstance(test_dataset.backend, InMemoryBackend)

    def test_pydantic_model_validation_with_inmemory(self, backend, simple_data):
        """
        Scenario: Pydantic model validation works with inmemory backend
        Given: A Dataset with inmemory backend and Pydantic model
        When: I save and load data with model validation
        Then: Data should be validated and converted to model instances
        """
        # Create Dataset with inmemory backend and Pydantic model validation
        dataset = Dataset(
            "test_dataset", backend, data_model=SimpleTestModel, data=simple_data
        )

        # Save the dataset
        dataset.save()

        # Load the dataset with model validation
        loaded_dataset = Dataset.load(
            "test_dataset", backend, data_model=SimpleTestModel
        )

        # Verify data is loaded and validated
        assert len(loaded_dataset) == 3

        # Verify all items are SimpleTestModel instances
        for item in loaded_dataset:
            assert isinstance(item, SimpleTestModel)
            assert hasattr(item, "name")
            assert hasattr(item, "age")
            assert hasattr(item, "score")
            assert hasattr(item, "is_active")

        # Verify data values are correct
        assert loaded_dataset[0].name == "Alice"
        assert loaded_dataset[0].age == 30
        assert loaded_dataset[0].score == 85.5
        assert loaded_dataset[0].is_active is True

        assert loaded_dataset[1].name == "Bob"
        assert loaded_dataset[1].age == 25
        assert loaded_dataset[1].score == 92.0
        assert loaded_dataset[1].is_active is False


# 4. Isolation and Concurrency Tests
class TestInMemoryBackendIsolation:
    """Test data isolation and concurrency scenarios."""

    def test_multiple_backend_instances_isolation(self, simple_data):
        """
        Scenario: Multiple backend instances don't share data
        Given: Two separate InMemoryBackend instances
        When: I save data in one instance
        Then: The other instance should not have access to that data
        """
        # Create two separate backend instances
        backend1 = InMemoryBackend()
        backend2 = InMemoryBackend()

        # Save data in backend1
        backend1.save_dataset("test_dataset", simple_data)
        backend1.save_experiment("test_experiment", simple_data)

        # Verify backend2 doesn't have access to the data
        with pytest.raises(FileNotFoundError):
            backend2.load_dataset("test_dataset")

        with pytest.raises(FileNotFoundError):
            backend2.load_experiment("test_experiment")

        # Verify backend2 has empty listings
        assert backend2.list_datasets() == []
        assert backend2.list_experiments() == []

        # Verify backend1 still has the data
        assert backend1.list_datasets() == ["test_dataset"]
        assert backend1.list_experiments() == ["test_experiment"]

    def test_concurrent_save_operations(self, simple_data):
        """
        Scenario: Concurrent save operations don't interfere
        Given: An InMemoryBackend instance and multiple concurrent save operations
        When: I save different datasets concurrently
        Then: All saves should complete successfully without data corruption
        """
        import threading

        backend = InMemoryBackend()
        results = []

        def save_dataset(dataset_name, data):
            try:
                backend.save_dataset(dataset_name, data)
                results.append(f"success_{dataset_name}")
            except Exception as e:
                results.append(f"error_{dataset_name}_{str(e)}")

        # Create multiple threads to save different datasets concurrently
        threads = []
        for i in range(5):
            data = [{"id": i, "name": f"item_{i}", "value": i * 10}]
            thread = threading.Thread(target=save_dataset, args=(f"dataset_{i}", data))
            threads.append(thread)

        # Start all threads simultaneously
        for thread in threads:
            thread.start()

        # Wait for all threads to complete
        for thread in threads:
            thread.join()

        # Verify all saves completed successfully
        assert len(results) == 5
        for i in range(5):
            assert f"success_dataset_{i}" in results

        # Verify all datasets are saved correctly
        datasets = backend.list_datasets()
        assert len(datasets) == 5
        for i in range(5):
            assert f"dataset_{i}" in datasets
            loaded_data = backend.load_dataset(f"dataset_{i}")
            assert loaded_data[0]["id"] == i
            assert loaded_data[0]["value"] == i * 10

    def test_concurrent_read_operations(self, backend, simple_data):
        """
        Scenario: Concurrent read operations are safe
        Given: An InMemoryBackend instance with saved data
        When: I read the same data from multiple threads concurrently
        Then: All reads should return the same correct data
        """
        import threading

        # Save initial data
        backend.save_dataset("shared_dataset", simple_data)

        results = []

        def read_dataset():
            try:
                data = backend.load_dataset("shared_dataset")
                results.append(data)
            except Exception as e:
                results.append(f"error_{str(e)}")

        # Create multiple threads to read the same dataset concurrently
        threads = []
        for i in range(10):
            thread = threading.Thread(target=read_dataset)
            threads.append(thread)

        # Start all threads simultaneously
        for thread in threads:
            thread.start()

        # Wait for all threads to complete
        for thread in threads:
            thread.join()

        # Verify all reads completed successfully
        assert len(results) == 10

        # Verify all reads returned the same correct data
        for result in results:
            assert isinstance(result, list)
            assert len(result) == 3
            assert result == simple_data
            assert result[0]["name"] == "Alice"
            assert result[1]["name"] == "Bob"
            assert result[2]["name"] == "Charlie"

    def test_mixed_concurrent_operations(self, backend, simple_data):
        """
        Scenario: Mixed concurrent read/write operations are safe
        Given: An InMemoryBackend instance
        When: I perform concurrent read and write operations
        Then: Operations should complete safely without data corruption
        """
        import threading

        # Save initial data
        backend.save_dataset("mixed_dataset", simple_data)

        results = []

        def read_operation():
            try:
                data = backend.load_dataset("mixed_dataset")
                results.append(f"read_success_{len(data)}")
            except Exception as e:
                results.append(f"read_error_{str(e)}")

        def write_operation(dataset_name, data):
            try:
                backend.save_dataset(dataset_name, data)
                results.append(f"write_success_{dataset_name}")
            except Exception as e:
                results.append(f"write_error_{dataset_name}_{str(e)}")

        # Create mixed read and write threads
        threads = []

        # Add read threads
        for i in range(3):
            thread = threading.Thread(target=read_operation)
            threads.append(thread)

        # Add write threads
        for i in range(3):
            data = [{"id": i, "name": f"concurrent_item_{i}"}]
            thread = threading.Thread(
                target=write_operation, args=(f"concurrent_dataset_{i}", data)
            )
            threads.append(thread)

        # Start all threads simultaneously
        for thread in threads:
            thread.start()

        # Wait for all threads to complete
        for thread in threads:
            thread.join()

        # Verify all operations completed successfully
        assert len(results) == 6

        # Check that reads succeeded
        read_results = [r for r in results if r.startswith("read_success")]
        assert len(read_results) == 3
        for result in read_results:
            assert "read_success_3" in result  # Should read 3 items

        # Check that writes succeeded
        write_results = [r for r in results if r.startswith("write_success")]
        assert len(write_results) == 3

        # Verify all datasets exist
        datasets = backend.list_datasets()
        assert "mixed_dataset" in datasets
        for i in range(3):
            assert f"concurrent_dataset_{i}" in datasets

    def test_memory_cleanup_on_overwrite(self, backend, simple_data):
        """
        Scenario: Memory is properly cleaned up when overwriting data
        Given: An InMemoryBackend instance with saved data
        When: I overwrite the data multiple times
        Then: Memory should not grow indefinitely (old data should be cleaned up)
        """

        # Save initial data
        backend.save_dataset("cleanup_test", simple_data)

        # Get initial memory usage (number of datasets should stay constant)
        initial_dataset_count = len(backend.list_datasets())

        # Overwrite the same dataset multiple times with different data
        for i in range(100):
            large_data = [{"id": j, "large_text": "X" * 1000} for j in range(i + 1)]
            backend.save_dataset("cleanup_test", large_data)

            # Verify dataset count remains constant (no memory leak)
            current_dataset_count = len(backend.list_datasets())
            assert current_dataset_count == initial_dataset_count

            # Verify only the latest data is stored
            loaded_data = backend.load_dataset("cleanup_test")
            assert len(loaded_data) == i + 1
            assert loaded_data[0]["id"] == 0
            if i > 0:
                assert loaded_data[i]["id"] == i

        # Verify final state
        final_data = backend.load_dataset("cleanup_test")
        assert len(final_data) == 100
        assert final_data[0]["large_text"] == "X" * 1000
        assert final_data[99]["large_text"] == "X" * 1000

        # Verify only one dataset still exists
        assert len(backend.list_datasets()) == 1
        assert "cleanup_test" in backend.list_datasets()


# 5. Performance and Edge Cases
class TestInMemoryBackendPerformance:
    """Test performance characteristics and edge cases."""

    def test_complex_data_structure_preservation(self, backend):
        """
        Scenario: Complex data structures are preserved exactly
        Given: An InMemoryBackend instance and complex nested data with various types
        When: I save and load the data
        Then: All data types and structures should be preserved exactly (int, float, bool, None, dict, list)
        """
        complex_types_data = [
            {
                "int_val": 42,
                "float_val": 3.14159,
                "bool_true": True,
                "bool_false": False,
                "none_val": None,
                "string_val": "hello",
                "dict_val": {"nested": "value", "number": 123},
                "list_val": [1, 2.5, True, None, "mixed"],
                "nested_list": [[1, 2], [3, 4]],
                "list_of_dicts": [{"a": 1}, {"b": 2}],
            }
        ]

        # Save and load complex data
        backend.save_dataset("complex_types", complex_types_data)
        loaded_data = backend.load_dataset("complex_types")

        # Verify exact preservation of all types
        assert loaded_data == complex_types_data
        item = loaded_data[0]

        # Check type preservation
        assert type(item["int_val"]) is int
        assert type(item["float_val"]) is float
        assert type(item["bool_true"]) is bool
        assert type(item["bool_false"]) is bool
        assert item["none_val"] is None
        assert type(item["string_val"]) is str
        assert type(item["dict_val"]) is dict
        assert type(item["list_val"]) is list

        # Check nested structure preservation
        assert item["dict_val"]["nested"] == "value"
        assert item["list_val"][0] == 1
        assert item["list_val"][2] is True
        assert item["nested_list"][0] == [1, 2]
        assert item["list_of_dicts"][0]["a"] == 1

    def test_edge_case_dataset_names(self, backend, simple_data):
        """
        Scenario: Handle edge case dataset names
        Given: An InMemoryBackend instance and edge case names (empty, unicode, special chars)
        When: I save datasets with these names
        Then: Names should be handled correctly and datasets should be retrievable
        """
        # Test edge case dataset names
        edge_case_names = [
            "unicode_name_你好",
            "special-chars_name",
            "name.with.dots",
            "name_with_123_numbers",
            "UPPERCASE_NAME",
            "mixed_Case_Name",
        ]

        # Save datasets with edge case names
        for name in edge_case_names:
            backend.save_dataset(name, simple_data)

        # Verify all names are handled correctly
        saved_names = backend.list_datasets()
        for name in edge_case_names:
            assert name in saved_names

        # Verify data can be retrieved with edge case names
        for name in edge_case_names:
            loaded_data = backend.load_dataset(name)
            assert loaded_data == simple_data<|MERGE_RESOLUTION|>--- conflicted
+++ resolved
@@ -10,12 +10,8 @@
 from pydantic import BaseModel
 
 from ragas.backends import get_registry
-<<<<<<< HEAD
+from ragas.backends.inmemory import InMemoryBackend
 from ragas.dataset import Dataset
-=======
-from ragas.backends.inmemory import InMemoryBackend
-from ragas.experimental.dataset import Dataset
->>>>>>> 38876926
 
 
 # Test BaseModel classes
