--- conflicted
+++ resolved
@@ -11,14 +11,9 @@
 from pydantic import BaseModel
 from rich.progress import Progress
 
-<<<<<<< HEAD
-from ragas.embeddings.base import BaseRagasEmbeddings
-from ragas.prompt import Prompt, DynamicFewShotPrompt
-=======
 from ragas.embeddings.base import BaseRagasEmbedding as BaseEmbedding
 from ..prompt.base import Prompt
 from ..prompt.dynamic_few_shot import DynamicFewShotPrompt
->>>>>>> 37b6a900
 from .result import MetricResult
 from ..llms import BaseRagasLLM
 
