--- conflicted
+++ resolved
@@ -11,12 +11,7 @@
         __version__ = "unknown"
 
 from .dataset import Dataset
-<<<<<<< HEAD
-from .embeddings import embedding_factory
-from .llms import llm_factory
-=======
 from .llms import llm_factory
 from ragas.embeddings import embedding_factory
->>>>>>> 37b6a900
 
 __all__ = ["Dataset", "llm_factory", "embedding_factory"]