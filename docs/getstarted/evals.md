--- conflicted
+++ resolved
@@ -61,13 +61,7 @@
 
 **Evaluation**
 
-
-<<<<<<< HEAD
-Here we will use [AspectCritic](../concepts/metrics/available_metrics/aspect_critic.md), which is an LLM-based metric that outputs pass/fail given the evaluation criteria.
-=======
 Here we will use [AspectCritic](../concepts/metrics/available_metrics/aspect_critic.md), which is an LLM based metric that outputs pass/fail given the evaluation criteria.
->>>>>>> 7f447af2
-
 
 ```python
 from ragas import SingleTurnSample
@@ -152,13 +146,8 @@
 {'summary_accuracy': 0.84}
 ```
 
-<<<<<<< HEAD
-This score shows that out of all the samples in our test data, only 84% of summaries passes the given evaluation criteria. Now, **it
-s important to see why is this the case**.
-=======
 This score shows that out of all the samples in our test data, only 84% of summaries passes the given evaluation criteria. Now, **It's
 important to see why is this the case**.
->>>>>>> 7f447af2
 
 Export the sample level scores to pandas dataframe
 
