--- conflicted
+++ resolved
@@ -22,15 +22,7 @@
 ```
 ## The Data
 
-<<<<<<< HEAD
-Ragas performs a `ground_truth` free evaluation of your RAG pipelines. This is because for most people building a gold labeled dataset which represents in the distribution they get in production is a very expensive process.
-
-:::{note}
-While originally ragas was aimed at `ground_truth` free evaluations there is some aspects of the RAG pipeline that need `ground_truth` in order to measure. We're in the process of building a testset generation features that will make it easier. Checkout [issue#136](https://github.com/explodinggradients/ragas/issues/136) for more details.
-:::
-=======
 For this tutorial we are going to use an example dataset from one of the baselines we created for the [Financial Opinion Mining and Question Answering (fiqa) Dataset](https://sites.google.com/view/fiqa/). The dataset has the following columns.
->>>>>>> c2a64d5e
 
 - question: `list[str]` - These are the questions your RAG pipeline will be evaluated on.
 - answer: `list[str]` - The answer generated from the RAG pipeline and given to the user.
