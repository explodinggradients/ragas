{
 "cells": [
  {
   "cell_type": "markdown",
   "id": "a6199b61-8084-4a2f-8488-2ddc4c260776",
   "metadata": {},
   "source": [
    "# Vertex AI\n",
    "\n",
    "Vertex AI offers everything you need to build and use generative AI—from AI solutions, to Search and Conversation, to 100+ foundation models, to a unified AI platform. You get access to models like PaLM 2 which can be used to score your RAG responses and pipelines with Ragas instead of the default OpenAI.\n",
    "\n",
    "This tutorial will show you can you can use PaLM 2 with Ragas for evaluation."
   ]
  },
  {
   "cell_type": "markdown",
   "id": "79986e4d-17e4-4e88-ad2e-ca2b34a63de9",
   "metadata": {},
   "source": [
    ":::{Note}\n",
    "this guide is for folks who are using Google VertexAI endpoints. Check the [evaluation guide](../../getstarted/evaluation.md) if your using OpenAI endpoints.\n",
    ":::"
   ]
  },
  {
   "cell_type": "markdown",
   "id": "8bd757ae-51ee-4527-b2fb-0d0b88285939",
   "metadata": {},
   "source": [
    "## Load Sample Dataset"
   ]
  },
  {
   "cell_type": "code",
   "execution_count": 2,
   "id": "0d3e6c99-c19c-44a1-8f05-4bde2de30866",
   "metadata": {
    "lines_to_next_cell": 0
   },
   "outputs": [
    {
     "name": "stderr",
     "output_type": "stream",
     "text": [
      "Found cached dataset amnesty_qa (/home/jjmachan/.cache/huggingface/datasets/explodinggradients___amnesty_qa/english_v2/2.0.0/d0ed9800191a31943ee52a5c22ee4305e28a33f5edcd9a323802112cff07cc24)\n"
     ]
    },
    {
     "data": {
      "application/vnd.jupyter.widget-view+json": {
       "model_id": "f19a3848cdcc4c08b8a52cde89cab643",
       "version_major": 2,
       "version_minor": 0
      },
      "text/plain": [
       "  0%|          | 0/1 [00:00<?, ?it/s]"
      ]
     },
     "metadata": {},
     "output_type": "display_data"
    },
    {
     "data": {
      "text/plain": [
       "DatasetDict({\n",
       "    eval: Dataset({\n",
       "        features: ['question', 'ground_truth', 'answer', 'contexts'],\n",
       "        num_rows: 20\n",
       "    })\n",
       "})"
      ]
     },
     "execution_count": 2,
     "metadata": {},
     "output_type": "execute_result"
    }
   ],
   "source": [
    "# data\n",
    "from datasets import load_dataset\n",
    "\n",
    "amnesty_qa = load_dataset(\"explodinggradients/amnesty_qa\", \"english_v2\")\n",
    "amnesty_qa"
   ]
  },
  {
   "cell_type": "markdown",
   "id": "4e67daaa-60e3-4584-8ec6-944c3c5a1a0c",
   "metadata": {},
   "source": [
    "Now lets import the metrics we are going to use:"
   ]
  },
  {
   "cell_type": "code",
   "execution_count": 3,
   "id": "26732db3",
   "metadata": {},
   "outputs": [],
   "source": [
    "from ragas.metrics import (\n",
    "    context_precision,\n",
    "    answer_relevancy,  \n",
    "    faithfulness,\n",
    "    context_recall,\n",
    "    answer_similarity, \n",
    "    answer_correctness,\n",
    ")\n",
    "from ragas.metrics.critique import harmfulness\n",
    "\n",
    "# list of metrics we're going to use\n",
    "metrics = [\n",
    "    faithfulness,\n",
    "    answer_relevancy,\n",
    "    context_recall,\n",
    "    context_precision,\n",
    "    harmfulness,\n",
    "    answer_similarity,\n",
    "    answer_correctness,\n",
    "]"
   ]
  },
  {
   "cell_type": "markdown",
   "id": "20253a48",
   "metadata": {},
   "source": [
    "By default Ragas uses `ChatOpenAI` for evaluations, lets swap that out with `ChatVertexAI`. We'll wrap `ChatVertexAI` with Ragas' `LangchainLLMWrapper` object to work with the `langchain-google-vertexai` package. We also need to change the embeddings used for evaluations for `OpenAIEmbeddings` to `VertexAIEmbeddings` for metrices that need it, which in our case is `answer_relevancy`."
   ]
  },
  {
   "cell_type": "code",
<<<<<<< HEAD
   "execution_count": null,
=======
   "execution_count": 4,
>>>>>>> abe6f969
   "id": "09ef783b-12dd-40e8-bdbf-4744e41038dd",
   "metadata": {},
   "outputs": [],
   "source": [
    "import google.auth\n",
    "from langchain_google_vertexai import ChatVertexAI, VertexAIEmbeddings\n",
    "from ragas.llms import LangchainLLMWrapper\n",
    "\n",
    "config = {\n",
<<<<<<< HEAD
    "    \"project_id\": \"<your-project-id>\",\n",
=======
    "    \"project_id\": \"development-413602\",\n",
>>>>>>> abe6f969
    "    \"chat_model_id\": \"gemini-1.0-pro-002\",\n",
    "    \"embedding_model_id\": \"textembedding-gecko\",\n",
    "}\n",
    "\n",
    "# authenticate to GCP\n",
    "creds, _ = google.auth.default(quota_project_id=config[\"project_id\"])\n",
    "\n",
    "# create Langchain LLM and Embeddings\n",
    "vertextai_llm = ChatVertexAI(\n",
    "        credentials=creds,\n",
    "        model_name=config['chat_model_id'],\n",
    "    )\n",
    "vertextai_embeddings = VertexAIEmbeddings(\n",
    "    credentials=creds,\n",
    "    model_name=config[\"embedding_model_id\"]\n",
    "    )"
   ]
  },
  {
   "cell_type": "markdown",
   "id": "27a34b9d-796e-4025-ba8e-a799f6ab3c6b",
   "metadata": {},
   "source": [
    "## Evaluation\n",
    "\n",
    "Running the evalutation is as simple as calling evaluate on the `Dataset` with the metrics of your choice."
   ]
  },
  {
   "cell_type": "code",
   "execution_count": 5,
   "id": "5e739223-4e34-4dc0-9892-4625fdea7489",
   "metadata": {},
   "outputs": [
    {
     "data": {
      "application/vnd.jupyter.widget-view+json": {
       "model_id": "26118d5ea3a544e5a136e8716b12f3ab",
       "version_major": 2,
       "version_minor": 0
      },
      "text/plain": [
       "Evaluating:   0%|          | 0/7 [00:00<?, ?it/s]"
      ]
     },
     "metadata": {},
     "output_type": "display_data"
    },
    {
     "data": {
      "text/plain": [
       "{'faithfulness': 0.9583, 'answer_relevancy': 0.8608, 'context_recall': 1.0000, 'context_precision': 1.0000, 'harmfulness': 1.0000, 'answer_similarity': 0.9405, 'answer_correctness': 0.3757}"
      ]
     },
     "execution_count": 5,
     "metadata": {},
     "output_type": "execute_result"
    }
   ],
   "source": [
    "from ragas import evaluate\n",
    "\n",
    "result = evaluate(\n",
    "    amnesty_qa[\"eval\"].select(range(1)),  # using 1 as example due to quota constrains\n",
    "    metrics=metrics,\n",
    "    llm=vertextai_llm,\n",
    "    embeddings=vertextai_embeddings,\n",
    ")\n",
    "\n",
    "result"
   ]
  },
  {
   "cell_type": "markdown",
   "id": "960f88fc-c90b-4ac6-8e97-252edd2f1661",
   "metadata": {},
   "source": [
    "and there you have the it, all the scores you need.\n",
    "\n",
    "now if we want to dig into the results and figure out examples where your pipeline performed worse or really good you can easily convert it into a pandas array and use your standard analytics tools too!"
   ]
  },
  {
   "cell_type": "code",
   "execution_count": 6,
   "id": "bc72c682-b0c0-4314-9da5-9b22aae722a4",
   "metadata": {},
   "outputs": [
    {
     "data": {
      "text/html": [
       "<div>\n",
       "<style scoped>\n",
       "    .dataframe tbody tr th:only-of-type {\n",
       "        vertical-align: middle;\n",
       "    }\n",
       "\n",
       "    .dataframe tbody tr th {\n",
       "        vertical-align: top;\n",
       "    }\n",
       "\n",
       "    .dataframe thead th {\n",
       "        text-align: right;\n",
       "    }\n",
       "</style>\n",
       "<table border=\"1\" class=\"dataframe\">\n",
       "  <thead>\n",
       "    <tr style=\"text-align: right;\">\n",
       "      <th></th>\n",
       "      <th>question</th>\n",
       "      <th>ground_truth</th>\n",
       "      <th>answer</th>\n",
       "      <th>contexts</th>\n",
       "      <th>faithfulness</th>\n",
       "      <th>answer_relevancy</th>\n",
       "      <th>context_recall</th>\n",
       "      <th>context_precision</th>\n",
       "      <th>harmfulness</th>\n",
       "      <th>answer_similarity</th>\n",
       "      <th>answer_correctness</th>\n",
       "    </tr>\n",
       "  </thead>\n",
       "  <tbody>\n",
       "    <tr>\n",
       "      <th>0</th>\n",
       "      <td>What are the global implications of the USA Su...</td>\n",
       "      <td>The global implications of the USA Supreme Cou...</td>\n",
       "      <td>The global implications of the USA Supreme Cou...</td>\n",
       "      <td>[- In 2022, the USA Supreme Court handed down ...</td>\n",
       "      <td>0.958333</td>\n",
       "      <td>0.86077</td>\n",
       "      <td>1.0</td>\n",
       "      <td>1.0</td>\n",
       "      <td>1</td>\n",
       "      <td>0.940453</td>\n",
       "      <td>0.375738</td>\n",
       "    </tr>\n",
       "  </tbody>\n",
       "</table>\n",
       "</div>"
      ],
      "text/plain": [
       "                                            question  \\\n",
       "0  What are the global implications of the USA Su...   \n",
       "\n",
       "                                        ground_truth  \\\n",
       "0  The global implications of the USA Supreme Cou...   \n",
       "\n",
       "                                              answer  \\\n",
       "0  The global implications of the USA Supreme Cou...   \n",
       "\n",
       "                                            contexts  faithfulness  \\\n",
       "0  [- In 2022, the USA Supreme Court handed down ...      0.958333   \n",
       "\n",
       "   answer_relevancy  context_recall  context_precision  harmfulness  \\\n",
       "0           0.86077             1.0                1.0            1   \n",
       "\n",
       "   answer_similarity  answer_correctness  \n",
       "0           0.940453            0.375738  "
      ]
     },
     "execution_count": 6,
     "metadata": {},
     "output_type": "execute_result"
    }
   ],
   "source": [
    "df = result.to_pandas()\n",
    "df.head()"
   ]
  },
  {
   "cell_type": "markdown",
   "id": "c08f613d-880c-4e13-9716-05ce23fa4576",
   "metadata": {},
   "source": [
    "And thats it!\n",
    "\n",
    "if you have any suggestion/feedbacks/things your not happy about, please do share it in the [issue section](https://github.com/explodinggradients/ragas/issues). We love hearing from you 😁"
   ]
  }
 ],
 "metadata": {
  "kernelspec": {
   "display_name": "Python 3 (ipykernel)",
   "language": "python",
   "name": "python3"
  },
  "language_info": {
   "codemirror_mode": {
    "name": "ipython",
    "version": 3
   },
   "file_extension": ".py",
   "mimetype": "text/x-python",
   "name": "python",
   "nbconvert_exporter": "python",
   "pygments_lexer": "ipython3",
   "version": "3.10.12"
  }
 },
 "nbformat": 4,
 "nbformat_minor": 5
}<|MERGE_RESOLUTION|>--- conflicted
+++ resolved
@@ -130,11 +130,7 @@
   },
   {
    "cell_type": "code",
-<<<<<<< HEAD
-   "execution_count": null,
-=======
    "execution_count": 4,
->>>>>>> abe6f969
    "id": "09ef783b-12dd-40e8-bdbf-4744e41038dd",
    "metadata": {},
    "outputs": [],
@@ -144,11 +140,7 @@
     "from ragas.llms import LangchainLLMWrapper\n",
     "\n",
     "config = {\n",
-<<<<<<< HEAD
     "    \"project_id\": \"<your-project-id>\",\n",
-=======
-    "    \"project_id\": \"development-413602\",\n",
->>>>>>> abe6f969
     "    \"chat_model_id\": \"gemini-1.0-pro-002\",\n",
     "    \"embedding_model_id\": \"textembedding-gecko\",\n",
     "}\n",
