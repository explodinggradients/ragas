{
 "cells": [
  {
   "cell_type": "markdown",
   "id": "0174eb96",
   "metadata": {},
   "source": [
    "# Bring your own LLMs\n",
    "\n",
    "Ragas uses langchain under the hood for connecting to LLMs for metrices that require them. This means you can swap out the default LLM we use (`gpt-3.5-turbo-16k`) to use any 100s of API supported out of the box with langchain.\n",
    "\n",
    "- [Completion LLMs Supported](https://api.python.langchain.com/en/latest/api_reference.html#module-langchain.llms)\n",
    "- [Chat based LLMs Supported](https://api.python.langchain.com/en/latest/api_reference.html#module-langchain.chat_models)\n",
    "\n",
    "This guide will show you how to use another or LLM API for evaluation."
   ]
  },
  {
   "cell_type": "markdown",
   "id": "43b57fcd-5f3f-4dc5-9ba1-c3b152c501cc",
   "metadata": {},
   "source": [
    ":::{Note}\n",
    "If your looking to use Azure OpenAI for evaluation checkout [this guide](./azure-openai.ipynb)\n",
    ":::"
   ]
  },
  {
   "cell_type": "markdown",
   "id": "55f0f9b9",
   "metadata": {},
   "source": [
    "## Evaluating with GPT4\n",
    "\n",
    "Ragas uses gpt3.5 by default but using gpt4 for evaluation can improve the results so lets use that for the `Faithfulness` metric\n",
    "\n",
    "To start-off, we initialise the gpt4 `chat_model` from langchain"
   ]
  },
  {
   "cell_type": "code",
   "execution_count": null,
   "id": "a6d96660",
   "metadata": {},
   "outputs": [],
   "source": [
    "# make sure you have you OpenAI API key ready\n",
    "import os\n",
    "\n",
    "os.environ[\"OPENAI_API_KEY\"] = \"your-openai-key\""
   ]
  },
  {
   "cell_type": "code",
   "execution_count": 1,
   "id": "6906a4d6",
   "metadata": {},
   "outputs": [],
   "source": [
    "from langchain.chat_models import ChatOpenAI\n",
    "\n",
    "gpt4 = ChatOpenAI(model_name=\"gpt-4\")"
   ]
  },
  {
   "cell_type": "markdown",
   "id": "f1fdb48b",
   "metadata": {},
   "source": [
    "Now lets replace the `llm` used in faithfulness with `gpt4`"
   ]
  },
  {
   "cell_type": "code",
   "execution_count": 2,
   "id": "307321ed",
   "metadata": {},
   "outputs": [],
   "source": [
    "from ragas.metrics import faithfulness\n",
    "\n",
    "faithfulness.llm.langchain_llm = gpt4"
   ]
  },
  {
   "cell_type": "markdown",
   "id": "1930dd49",
   "metadata": {},
   "source": [
    "That's it! faithfulness will now be using GPT-4 under the hood for evaluations.\n",
    "\n",
    "Now lets run the evaluations using the example from [quickstart](../quickstart.ipnb)."
   ]
  },
  {
   "cell_type": "code",
   "execution_count": 3,
   "id": "62c0eadb",
   "metadata": {},
   "outputs": [
    {
     "name": "stderr",
     "output_type": "stream",
     "text": [
      "Found cached dataset fiqa (/home/jjmachan/.cache/huggingface/datasets/explodinggradients___fiqa/ragas_eval/1.0.0/3dc7b639f5b4b16509a3299a2ceb78bf5fe98ee6b5fee25e7d5e4d290c88efb8)\n"
     ]
    },
    {
     "data": {
      "application/vnd.jupyter.widget-view+json": {
       "model_id": "6ecc1636c4f84c7292fc9d8675e691c7",
       "version_major": 2,
       "version_minor": 0
      },
      "text/plain": [
       "  0%|          | 0/1 [00:00<?, ?it/s]"
      ]
     },
     "metadata": {},
     "output_type": "display_data"
    },
    {
     "data": {
      "text/plain": [
       "DatasetDict({\n",
       "    baseline: Dataset({\n",
       "        features: ['question', 'ground_truths', 'answer', 'contexts'],\n",
       "        num_rows: 30\n",
       "    })\n",
       "})"
      ]
     },
     "execution_count": 3,
     "metadata": {},
     "output_type": "execute_result"
    }
   ],
   "source": [
    "# data\n",
    "from datasets import load_dataset\n",
    "\n",
    "fiqa_eval = load_dataset(\"explodinggradients/fiqa\", \"ragas_eval\")\n",
    "fiqa_eval"
   ]
  },
  {
   "cell_type": "code",
   "execution_count": 5,
   "id": "c4396f6e",
   "metadata": {},
   "outputs": [
    {
     "name": "stdout",
     "output_type": "stream",
     "text": [
      "evaluating with [faithfulness]\n"
     ]
    },
    {
     "name": "stderr",
     "output_type": "stream",
     "text": [
      "100%|████████████████████████████████████████████████████████████| 1/1 [07:10<00:00, 430.26s/it]\n"
     ]
    },
    {
     "data": {
      "text/plain": [
       "{'faithfulness': 0.8867}"
      ]
     },
     "execution_count": 5,
     "metadata": {},
     "output_type": "execute_result"
    }
   ],
   "source": [
    "# evaluate\n",
    "from ragas import evaluate\n",
    "\n",
    "result = evaluate(\n",
<<<<<<< HEAD
    "    fiqa_eval[\"baseline\"].select(range(5)),  # showing only 5 for demonstration\n",
    "    metrics=[faithfulness],\n",
=======
    "    fiqa_eval[\"baseline\"].select(range(5)), # showing only 5 for demonstration \n",
    "    metrics=[faithfulness]\n",
>>>>>>> c2a64d5e
    ")\n",
    "\n",
    "result"
   ]
  },
  {
   "cell_type": "markdown",
   "id": "f490031e-fb73-4170-8762-61cadb4031e6",
   "metadata": {},
   "source": [
    "## Evaluating with Open-Source LLMs\n",
    "\n",
    "You can also use any of the Open-Source LLM for evaluating. Ragas support most the the deployment methods like [HuggingFace TGI](https://python.langchain.com/docs/integrations/llms/huggingface_textgen_inference), [Anyscale](https://python.langchain.com/docs/integrations/llms/anyscale), [vLLM](https://python.langchain.com/docs/integrations/llms/vllm) and many [more](https://python.langchain.com/docs/integrations/llms/) through Langchain. \n",
    "\n",
    "When it comes to selecting open-source language models, there are some rules of thumb to follow, given that the quality of evaluation metrics depends heavily on the model's quality:\n",
    "\n",
    "1. Opt for models with more than 7 billion parameters. This choice ensures a minimum level of quality in the results for ragas metrics. Models like Llama-2 or Mistral can be an excellent starting point.\n",
    "2. Always prioritize finetuned models over base models. Finetuned models tend to follow instructions more effectively, which can significantly improve their performance.\n",
    "3. If your project focuses on a specific domain, such as science or finance, prioritize models that have been pre-trained on a larger volume of tokens from your domain of interest. For instance, if you are working with research data, consider models pre-trained on a substantial number of tokens from platforms like arXiv or Semantic Scholar.\n",
    "\n",
    ":::{note}\n",
    "Choosing the right Open-Source LLM for evaluation can by tricky. You can also fine-tune these models to get even better performance on Ragas meterics. If you need some help/advice on that feel free to [talk to us](https://calendly.com/shahules/30min)\n",
    ":::\n",
    "\n",
    "In this example we are going to use [vLLM](https://github.com/vllm-project/vllm) for hosting a `HuggingFaceH4/zephyr-7b-alpha`. Checkout the [quickstart](https://vllm.readthedocs.io/en/latest/getting_started/quickstart.html) for more details on how to get started with vLLM."
   ]
  },
  {
   "cell_type": "code",
   "execution_count": null,
   "id": "85e313f2-e45c-4551-ab20-4e526e098740",
   "metadata": {},
   "outputs": [],
   "source": [
    "# start the vLLM server\n",
    "!python -m vllm.entrypoints.openai.api_server \\\n",
    "    --model HuggingFaceH4/zephyr-7b-alpha \\\n",
    "    --host 0.0.0.0 \\\n",
    "    --port 8080"
   ]
  },
  {
   "cell_type": "markdown",
   "id": "c9ddf74a-9830-4e1a-a4dd-7e5ec17a71e4",
   "metadata": {},
   "source": [
    "Now lets create an Langchain llm instance. Because vLLM can run in OpenAI compatibilitiy mode, we can use the `ChatOpenAI` class like this."
   ]
  },
  {
   "cell_type": "code",
   "execution_count": null,
   "id": "2fd4adf3-db15-4c95-bf7c-407266517214",
   "metadata": {},
   "outputs": [],
   "source": [
    "from langchain.chat_models import ChatOpenAI\n",
    "\n",
    "inference_server_url = \"http://localhost:8080/v1\"\n",
    "\n",
    "chat = ChatOpenAI(\n",
    "    model=\"HuggingFaceH4/zephyr-7b-alpha\",\n",
    "    openai_api_key=\"no-key\",\n",
    "    openai_api_base=inference_server_url,\n",
    "    max_tokens=5,\n",
    "    temperature=0,\n",
    ")"
   ]
  },
  {
   "cell_type": "markdown",
   "id": "2dd7932a-7933-4de8-a6af-2830457e02a0",
   "metadata": {},
   "source": [
    "Now lets import all the metrics you want to use and change the llm."
   ]
  },
  {
   "cell_type": "code",
   "execution_count": null,
   "id": "20882d05-1b54-4d17-88a0-f7ada2d6a576",
   "metadata": {},
   "outputs": [],
   "source": [
    "from ragas.metrics import (\n",
    "    context_precision,\n",
    "    answer_relevancy,\n",
    "    faithfulness,\n",
    "    context_recall,\n",
    ")\n",
    "from ragas.metrics.critique import harmfulness\n",
    "\n",
    "# change the LLM\n",
    "\n",
    "faithfulness.llm.langchain_llm = chat\n",
    "answer_relevancy.llm.langchain_llm = chat\n",
    "context_precision.llm.langchain_llm = chat\n",
    "context_recall.llm.langchain_llm = chat\n",
    "harmfulness.llm.langchain_llm = chat"
   ]
  },
  {
   "cell_type": "markdown",
   "id": "58a610f2-19e5-40ec-bb7d-760c1d608a85",
   "metadata": {},
   "source": [
    "Now you can run the evaluations with and analyse the results."
   ]
  },
  {
   "cell_type": "code",
   "execution_count": null,
   "id": "d8858300-7985-4c79-8d03-c671afd645ac",
   "metadata": {},
   "outputs": [],
   "source": [
    "# evaluate\n",
    "from ragas import evaluate\n",
    "\n",
    "result = evaluate(\n",
<<<<<<< HEAD
    "    fiqa_eval[\"baseline\"].select(range(5)),  # showing only 5 for demonstration\n",
    "    metrics=[faithfulness],\n",
=======
    "    fiqa_eval[\"baseline\"].select(range(5)), # showing only 5 for demonstration \n",
    "    metrics=[faithfulness]\n",
>>>>>>> c2a64d5e
    ")\n",
    "\n",
    "result"
   ]
  }
 ],
 "metadata": {
  "kernelspec": {
   "display_name": "Python 3 (ipykernel)",
   "language": "python",
   "name": "python3"
  },
  "language_info": {
   "codemirror_mode": {
    "name": "ipython",
    "version": 3
   },
   "file_extension": ".py",
   "mimetype": "text/x-python",
   "name": "python",
   "nbconvert_exporter": "python",
   "pygments_lexer": "ipython3",
   "version": "3.10.12"
  }
 },
 "nbformat": 4,
 "nbformat_minor": 5
}<|MERGE_RESOLUTION|>--- conflicted
+++ resolved
@@ -179,13 +179,8 @@
     "from ragas import evaluate\n",
     "\n",
     "result = evaluate(\n",
-<<<<<<< HEAD
-    "    fiqa_eval[\"baseline\"].select(range(5)),  # showing only 5 for demonstration\n",
-    "    metrics=[faithfulness],\n",
-=======
     "    fiqa_eval[\"baseline\"].select(range(5)), # showing only 5 for demonstration \n",
     "    metrics=[faithfulness]\n",
->>>>>>> c2a64d5e
     ")\n",
     "\n",
     "result"
@@ -306,13 +301,8 @@
     "from ragas import evaluate\n",
     "\n",
     "result = evaluate(\n",
-<<<<<<< HEAD
-    "    fiqa_eval[\"baseline\"].select(range(5)),  # showing only 5 for demonstration\n",
-    "    metrics=[faithfulness],\n",
-=======
     "    fiqa_eval[\"baseline\"].select(range(5)), # showing only 5 for demonstration \n",
     "    metrics=[faithfulness]\n",
->>>>>>> c2a64d5e
     ")\n",
     "\n",
     "result"
