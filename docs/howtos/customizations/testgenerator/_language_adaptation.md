<<<<<<< HEAD
## Synthetic test generation from non-English corpus
=======
## Synthetic test generation from non-english corpus
## Synthetic test generation from non-english corpus
>>>>>>> 96284d7b

In this notebook, you'll learn how to adapt synthetic test data generation to non-English corpus settings. For the sake of this tutorial, I am generating queries in Spanish from Spanish Wikipedia articles.

### Download and Load corpus


```python
! git clone https://huggingface.co/datasets/explodinggradients/Sample_non_english_corpus
```

    Cloning into 'Sample_non_english_corpus'...
    remote: Enumerating objects: 12, done.[K
    remote: Counting objects: 100% (8/8), done.[K
    remote: Compressing objects: 100% (8/8), done.[K
    remote: Total 12 (delta 0), reused 0 (delta 0), pack-reused 4 (from 1)[K
    Unpacking objects: 100% (12/12), 11.43 KiB | 780.00 KiB/s, done.



```python
from langchain_community.document_loaders import DirectoryLoader, TextLoader


path = "Sample_non_english_corpus/"
loader = DirectoryLoader(path, glob="**/*.txt")
docs = loader.load()
```

    /opt/homebrew/Caskroom/miniforge/base/envs/ragas/lib/python3.9/site-packages/requests/__init__.py:102: RequestsDependencyWarning: urllib3 (1.26.20) or chardet (5.2.0)/charset_normalizer (None) doesn't match a supported version!
      warnings.warn("urllib3 ({}) or chardet ({})/charset_normalizer ({}) doesn't match a supported "



```python
len(docs)
```




    6



### Initialize required models


```python
from ragas.llms import LangchainLLMWrapper
from ragas.embeddings import OpenAIEmbeddings
from langchain_openai import ChatOpenAI
import openai

generator_llm = LangchainLLMWrapper(ChatOpenAI(model="gpt-4o-mini"))
openai_client = openai.OpenAI()
generator_embeddings = OpenAIEmbeddings(client=openai_client)
```

    /opt/homebrew/Caskroom/miniforge/base/envs/ragas/lib/python3.9/site-packages/tqdm/auto.py:21: TqdmWarning: IProgress not found. Please update jupyter and ipywidgets. See https://ipywidgets.readthedocs.io/en/stable/user_install.html
      from .autonotebook import tqdm as notebook_tqdm


### Setup Persona and transforms
you may automatically create personas using this [notebook](./_persona_generator.md). For the sake of simplicity, I am using a pre-defined person, two basic transforms and simple query distribution.


```python
from ragas.testset.persona import Persona

personas = [
    Persona(
        name="curious student",
        role_description="A student who is curious about the world and wants to learn more about different cultures and languages",
    ),
]
```


```python
from ragas.testset.transforms.extractors.llm_based import NERExtractor
from ragas.testset.transforms.splitters import HeadlineSplitter

transforms = [HeadlineSplitter(), NERExtractor()]
```

### Initialize test generator


```python
from ragas.testset import TestsetGenerator

generator = TestsetGenerator(
    llm=generator_llm, embedding_model=generator_embeddings, persona_list=personas
)
```

### Load and Adapt Queries

Here we load the required query types and adapt them to the target language.


```python
from ragas.testset.synthesizers.single_hop.specific import (
    SingleHopSpecificQuerySynthesizer,
)

distribution = [
    (SingleHopSpecificQuerySynthesizer(llm=generator_llm), 1.0),
]

for query, _ in distribution:
    prompts = await query.adapt_prompts("spanish", llm=generator_llm)
    query.set_prompts(**prompts)
```

### Generate


```python
dataset = generator.generate_with_langchain_docs(
    docs[:],
    testset_size=5,
    transforms=transforms,
    query_distribution=distribution,
)
```

    Applying HeadlineSplitter:   0%|          | 0/6 [00:00<?, ?it/s]unable to apply transformation: 'headlines' property not found in this node
    unable to apply transformation: 'headlines' property not found in this node
    unable to apply transformation: 'headlines' property not found in this node
    unable to apply transformation: 'headlines' property not found in this node
    unable to apply transformation: 'headlines' property not found in this node
    unable to apply transformation: 'headlines' property not found in this node
    Generating Scenarios: 100%|██████████| 1/1 [00:07<00:00,  7.75s/it]
    Generating Samples: 100%|██████████| 5/5 [00:03<00:00,  1.65it/s]



```python
eval_dataset = dataset.to_evaluation_dataset()
```


```python
print("Query:", eval_dataset[0].user_input)
print("Reference:", eval_dataset[0].reference)
```

    Query: Quelles sont les caractéristiques du Bronx en tant que borough de New York?
    Reference: Le Bronx est l'un des cinq arrondissements de New York, qui est la plus grande ville des États-Unis. Bien que le contexte ne fournisse pas de détails spécifiques sur le Bronx, il mentionne que New York est une ville cosmopolite avec de nombreux quartiers ethniques, ce qui pourrait inclure des caractéristiques culturelles variées présentes dans le Bronx.


That's it. You can customize the test generation process as per your requirements.

<|MERGE_RESOLUTION|>--- conflicted
+++ resolved
@@ -1,9 +1,4 @@
-<<<<<<< HEAD
 ## Synthetic test generation from non-English corpus
-=======
-## Synthetic test generation from non-english corpus
-## Synthetic test generation from non-english corpus
->>>>>>> 96284d7b
 
 In this notebook, you'll learn how to adapt synthetic test data generation to non-English corpus settings. For the sake of this tutorial, I am generating queries in Spanish from Spanish Wikipedia articles.
 
