# Integrations

Ragas is a framework and can be integrated with a host of different frameworks
and tools so that you can use Ragas with your own toolchain. If any tool you
want is not supported feel free to raise an [issue](https://github.com/explodinggradients/ragas/issues/new) and we'll be more than
happy to look into it 🙂


## Frameworks

<<<<<<< HEAD
- [AWS Bedrock](./aws_bedrock.md) - AWS Bedrock is a managed framework for building, deploying, and scaling intelligent agents and integrated AI solutions; more information can be found [here](https://aws.amazon.com/bedrock/).
- [LangChain](./langchain.md) - LangChain is a framework for building LLM applications, more information can be found [here](https://www.langchain.com/).
- [LlamaIndex](./_llamaindex.md) - LlamaIndex is a framework for building RAG applications, more information can be found [here](https://www.llamaindex.ai/).
=======
- [Amazon Bedrock](./amazon_bedrock.md) - Amazon Bedrock is a managed framework for building, deploying, and scaling intelligent agents and integrated AI solutions; more information can be found [here](https://aws.amazon.com/bedrock/).
>>>>>>> 96284d7b
- [Haystack](./haystack.md) - Haystack is a LLM orchestration framework to build customizable, production-ready LLM applications, more information can be found [here](https://haystack.deepset.ai/).
- [Griptape](./griptape.md) - Griptape framework simplifies generative AI application development through flexible abstractions for LLMs, RAG, and more, additional information can be found [here](https://docs.griptape.ai/stable/griptape-framework/).
- [Langchain](./langchain.md) - Langchain is a framework for building LLM applications, more information can be found [here](https://www.langchain.com/).
- [LlamaIndex for RAG](./_llamaindex.md) - LlamaIndex is a framework for building RAG applications, more information can be found [here](https://www.llamaindex.ai/).
- [LlamaIndex for Agents](./llamaindex_agents.md) - LlamaIndex enables building intelligent, semi-autonomous agents, more information can be found [here](https://www.llamaindex.ai/).
- [LlamaStack](./llama_stack.md) – A unified framework by Meta for building and deploying generative AI apps across local, cloud, and mobile; [docs](https://llama-stack.readthedocs.io/en/latest/)
- [R2R](./r2r.md) - R2R is an all-in-one solution for AI Retrieval-Augmented Generation (RAG) with production-ready features, more information can be found [here](https://r2r-docs.sciphi.ai/introduction)
- [Swarm](./swarm_agent_evaluation.md) - Swarm is a framework for orchestrating multiple AI agents, more information can be found [here](https://github.com/openai/swarm).

## Tracing Tools

Tools that help you trace the LLM calls can be integrated with Ragas to get the traces of the evaluator LLMs.

-  [Arize Phoenix](./_arize.md) - Arize is a platform for observability and debugging of LLMs, more information can be found [here](https://phoenix.arize.com/).
- [LangSmith](./langsmith.md) - LangSmith is a platform for observability and debugging of LLMs from LangChain, more information can be found [here](https://www.langchain.com/langsmith).<|MERGE_RESOLUTION|>--- conflicted
+++ resolved
@@ -8,13 +8,7 @@
 
 ## Frameworks
 
-<<<<<<< HEAD
-- [AWS Bedrock](./aws_bedrock.md) - AWS Bedrock is a managed framework for building, deploying, and scaling intelligent agents and integrated AI solutions; more information can be found [here](https://aws.amazon.com/bedrock/).
-- [LangChain](./langchain.md) - LangChain is a framework for building LLM applications, more information can be found [here](https://www.langchain.com/).
-- [LlamaIndex](./_llamaindex.md) - LlamaIndex is a framework for building RAG applications, more information can be found [here](https://www.llamaindex.ai/).
-=======
 - [Amazon Bedrock](./amazon_bedrock.md) - Amazon Bedrock is a managed framework for building, deploying, and scaling intelligent agents and integrated AI solutions; more information can be found [here](https://aws.amazon.com/bedrock/).
->>>>>>> 96284d7b
 - [Haystack](./haystack.md) - Haystack is a LLM orchestration framework to build customizable, production-ready LLM applications, more information can be found [here](https://haystack.deepset.ai/).
 - [Griptape](./griptape.md) - Griptape framework simplifies generative AI application development through flexible abstractions for LLMs, RAG, and more, additional information can be found [here](https://docs.griptape.ai/stable/griptape-framework/).
 - [Langchain](./langchain.md) - Langchain is a framework for building LLM applications, more information can be found [here](https://www.langchain.com/).
