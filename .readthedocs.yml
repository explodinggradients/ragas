version: 2

build:
  os: ubuntu-22.04
  tools:
    python: "3.12"
  commands:
    - pip install -e .[docs]
<<<<<<< HEAD
    - if [ -n "$GH_TOKEN" ]; then pip install git+https://${GH_TOKEN}@github.com/squidfunk/mkdocs-material-insiders.git; fi
=======
    - if [ -n "$GH_TOKEN" ]; then pip install git+https://${GH_TOKEN}@github.com/squidfunk/mkdocs-material-insiders.git; fi
    - mkdocs build --site-dir $READTHEDOCS_OUTPUT/html
>>>>>>> 4899f580
<|MERGE_RESOLUTION|>--- conflicted
+++ resolved
@@ -6,9 +6,5 @@
     python: "3.12"
   commands:
     - pip install -e .[docs]
-<<<<<<< HEAD
     - if [ -n "$GH_TOKEN" ]; then pip install git+https://${GH_TOKEN}@github.com/squidfunk/mkdocs-material-insiders.git; fi
-=======
-    - if [ -n "$GH_TOKEN" ]; then pip install git+https://${GH_TOKEN}@github.com/squidfunk/mkdocs-material-insiders.git; fi
-    - mkdocs build --site-dir $READTHEDOCS_OUTPUT/html
->>>>>>> 4899f580
+    - mkdocs build --site-dir $READTHEDOCS_OUTPUT/html