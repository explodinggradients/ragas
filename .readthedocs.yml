version: 2

build:
  os: ubuntu-22.04
  tools:
    python: "3.12"
  commands:
    - pip install -e .[docs]
    - if [ -n "$GH_TOKEN" ]; then pip install git+https://${GH_TOKEN}@github.com/squidfunk/mkdocs-material-insiders.git; fi
<<<<<<< HEAD
=======
    - python scripts/gen_ref_pages.py
>>>>>>> 5ed41e3c
    - mkdocs build --site-dir $READTHEDOCS_OUTPUT/html<|MERGE_RESOLUTION|>--- conflicted
+++ resolved
@@ -6,9 +6,4 @@
     python: "3.12"
   commands:
     - pip install -e .[docs]
-    - if [ -n "$GH_TOKEN" ]; then pip install git+https://${GH_TOKEN}@github.com/squidfunk/mkdocs-material-insiders.git; fi
-<<<<<<< HEAD
-=======
-    - python scripts/gen_ref_pages.py
->>>>>>> 5ed41e3c
-    - mkdocs build --site-dir $READTHEDOCS_OUTPUT/html+    - if [ -n "$GH_TOKEN" ]; then pip install git+https://${GH_TOKEN}@github.com/squidfunk/mkdocs-material-insiders.git; fi