--- conflicted
+++ resolved
@@ -69,13 +69,8 @@
 run-ci-format-check: ## Run format check in dry-run mode (like GitHub CI)
 	@echo "Running format check (dry-run, like GitHub CI)..."
 	@echo "Checking ragas formatting..."
-<<<<<<< HEAD
-	$(Q)cd ragas && uv run ruff format --check src tests docs
-	$(Q)cd ragas && uv run ruff check src docs tests
-=======
 	$(Q)uv run ruff format --check --config ragas/pyproject.toml ragas/src ragas/tests docs
 	$(Q)uv run ruff check --config ragas/pyproject.toml ragas/src docs ragas/tests
->>>>>>> 37b6a900
 
 run-ci-type: ## Run type checking (matches GitHub CI)
 	@echo "Running type checking (matches GitHub CI)..."
