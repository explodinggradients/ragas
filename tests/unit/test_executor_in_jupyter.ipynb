{
 "cells": [
  {
   "cell_type": "code",
   "execution_count": 1,
   "metadata": {},
   "outputs": [],
   "source": [
    "%load_ext autoreload\n",
    "%autoreload 2"
   ]
  },
  {
   "cell_type": "code",
   "execution_count": 2,
   "metadata": {},
   "outputs": [
    {
     "data": {
      "application/vnd.jupyter.widget-view+json": {
       "model_id": "b78a418208b84895b03c93c54f1d1d61",
       "version_major": 2,
       "version_minor": 0
      },
      "text/plain": [
       "Evaluating:   0%|          | 0/10 [00:00<?, ?it/s]"
      ]
     },
     "metadata": {},
     "output_type": "display_data"
    }
   ],
   "source": [
    "from ragas.executor import Executor\n",
    "from asyncio import sleep\n",
    "\n",
<<<<<<< HEAD
    "# exec = Executor(raise_exceptions=True)\n",
    "# for i in range(10):\n",
    "#     exec.submit(sleep, i)\n",
    "\n",
    "# try:\n",
    "#     exec.results()\n",
    "# except Exception:\n",
    "#     print(\"error\")"
=======
    "exec = Executor(raise_exceptions=True)\n",
    "for i in range(10):\n",
    "    exec.submit(sleep, i)\n",
    "    \n",
    "assert exec.results(), \"didn't get anything from results\""
>>>>>>> 4427ecae
   ]
  },
  {
   "cell_type": "code",
   "execution_count": 3,
   "metadata": {},
   "outputs": [],
   "source": [
    "from ragas.executor import is_event_loop_running\n",
    "\n",
    "assert is_event_loop_running() is True, \"is_event_loop_running() returned False\""
   ]
  },
  {
   "cell_type": "code",
   "execution_count": 5,
   "metadata": {},
   "outputs": [],
   "source": [
    "from ragas.executor import as_completed\n",
    "import asyncio\n",
    "\n",
    "async def echo_order(index: int):\n",
    "    await asyncio.sleep(index)\n",
    "    return index\n",
    "\n",
    "async def _run():\n",
    "    results = []\n",
    "    for t in as_completed([echo_order(1), echo_order(2), echo_order(3)], 3):\n",
    "        r = await t\n",
    "        results.append(r)\n",
    "    return results\n",
    "\n",
    "results = await _run()\n",
    "\n",
    "expected = [1, 2, 3]\n",
    "assert results == expected, f\"got: {results}, expected: {expected}\"\n"
   ]
  },
  {
   "cell_type": "code",
   "execution_count": 7,
   "metadata": {},
   "outputs": [
    {
     "data": {
      "application/vnd.jupyter.widget-view+json": {
       "model_id": "9bb608f8b2de42628fb525581d496d3a",
       "version_major": 2,
       "version_minor": 0
      },
      "text/plain": [
       "Evaluating:   0%|          | 0/1000 [00:00<?, ?it/s]"
      ]
     },
     "metadata": {},
     "output_type": "display_data"
    },
    {
     "data": {
      "application/vnd.jupyter.widget-view+json": {
       "model_id": "128ca1d600b3457c863ddf376d24c44e",
       "version_major": 2,
       "version_minor": 0
      },
      "text/plain": [
       "Evaluating:   0%|          | 0/2000 [00:00<?, ?it/s]"
      ]
     },
     "metadata": {},
     "output_type": "display_data"
    }
   ],
   "source": [
    "exec = Executor(raise_exceptions=True)\n",
    "for i in range(1000):\n",
    "    exec.submit(sleep, 1)\n",
    "    \n",
    "assert exec.results(), \"didn't get anything from results\"\n",
    "\n",
    "for i in range(1000):\n",
    "    exec.submit(sleep, 1)\n",
    "\n",
    "assert exec.results(), \"didn't get anything from results\""
   ]
  },
  {
   "cell_type": "code",
   "execution_count": null,
   "metadata": {},
   "outputs": [],
   "source": []
  }
 ],
 "metadata": {
  "kernelspec": {
   "display_name": "ragas",
   "language": "python",
   "name": "python3"
  },
  "language_info": {
   "codemirror_mode": {
    "name": "ipython",
    "version": 3
   },
   "file_extension": ".py",
   "mimetype": "text/x-python",
   "name": "python",
   "nbconvert_exporter": "python",
   "pygments_lexer": "ipython3",
   "version": "3.10.12"
  }
 },
 "nbformat": 4,
 "nbformat_minor": 2
}<|MERGE_RESOLUTION|>--- conflicted
+++ resolved
@@ -34,22 +34,11 @@
     "from ragas.executor import Executor\n",
     "from asyncio import sleep\n",
     "\n",
-<<<<<<< HEAD
-    "# exec = Executor(raise_exceptions=True)\n",
-    "# for i in range(10):\n",
-    "#     exec.submit(sleep, i)\n",
-    "\n",
-    "# try:\n",
-    "#     exec.results()\n",
-    "# except Exception:\n",
-    "#     print(\"error\")"
-=======
     "exec = Executor(raise_exceptions=True)\n",
     "for i in range(10):\n",
     "    exec.submit(sleep, i)\n",
     "    \n",
     "assert exec.results(), \"didn't get anything from results\""
->>>>>>> 4427ecae
    ]
   },
   {
