{
 "cells": [
  {
   "cell_type": "markdown",
   "id": "d341594d",
   "metadata": {},
   "source": [
    "## Logs\n",
    "- Faithfulness NLI\n",
    "    - Without CoT\n",
    "    - With CoT ( WIN)  \n",
    "    - WikiQA \n",
    "        - generated non factual answer for measuring faithfulness agreement.\n",
    "        - Kendall Score = 0.7\n",
    "    - HotPotQA\n",
    "        - Accuracy = 0.75 \n",
    "    - Possible Improvements \n",
    "        - improve statement generation\n",
    "\n",
    "- Relevance scores\n",
    "    - QGen method\n",
    "        - models tried : t5-base / gptneo-125M\n",
    "        - WikiQA\n",
    "            - Kendall score = 0.65\n",
    "            - observations : finetune model on prompt/answer pairs to improve performance.\n",
    "    - Cross-encoder method\n",
    "        - models tried : distilbert \n",
    "        - WikiQA\n",
    "            - kendall score = 0.63\n",
    "            "
   ]
  },
  {
   "cell_type": "code",
<<<<<<< HEAD
   "execution_count": 1,
=======
   "execution_count": 11,
>>>>>>> 2661290b
   "id": "7bfb2480",
   "metadata": {},
   "outputs": [],
   "source": [
    "import json\n",
    "from datasets import load_dataset\n",
    "import re\n",
    "import os\n",
    "import openai\n",
    "from tqdm import tqdm\n",
    "import numpy as np\n",
    "import random\n",
    "from scipy.stats import kendalltau, spearmanr"
   ]
  },
  {
   "cell_type": "code",
<<<<<<< HEAD
   "execution_count": 2,
=======
   "execution_count": 12,
>>>>>>> 2661290b
   "id": "e4168502",
   "metadata": {},
   "outputs": [],
   "source": [
    "os.chdir(\"/Users/shahules/belar/src/\")"
   ]
  },
  {
   "cell_type": "code",
<<<<<<< HEAD
   "execution_count": 3,
=======
   "execution_count": 7,
>>>>>>> 2661290b
   "id": "9adac051",
   "metadata": {},
   "outputs": [],
   "source": [
    "OPENAI_KEY = json.load(open(\"/Users/shahules/openai-key.json\"))[\"jj\"]"
   ]
  },
  {
   "cell_type": "code",
<<<<<<< HEAD
   "execution_count": 4,
=======
   "execution_count": 8,
>>>>>>> 2661290b
   "id": "21e09881",
   "metadata": {},
   "outputs": [],
   "source": [
    "os.environ[\"OPENAI_API_KEY\"] = OPENAI_KEY"
   ]
  },
  {
   "cell_type": "markdown",
   "id": "03c2a602",
   "metadata": {},
   "source": [
    "## OpenAI API"
   ]
  },
  {
   "cell_type": "code",
<<<<<<< HEAD
   "execution_count": 5,
=======
   "execution_count": 3,
>>>>>>> 2661290b
   "id": "b3139189",
   "metadata": {},
   "outputs": [
    {
     "name": "stdout",
     "output_type": "stream",
     "text": [
      "{\n",
<<<<<<< HEAD
      "  \"content\": \"How can I assist you today?\",\n",
      "  \"role\": \"assistant\"\n",
=======
      "  \"role\": \"assistant\",\n",
      "  \"content\": \"How can I assist you today?\"\n",
>>>>>>> 2661290b
      "}\n"
     ]
    }
   ],
   "source": [
    "import os\n",
    "import openai\n",
    "openai.api_key = os.getenv(\"OPENAI_API_KEY\")\n",
    "\n",
    "completion = openai.ChatCompletion.create(\n",
    "  model=\"gpt-3.5-turbo\",\n",
    "  messages=[\n",
    "    {\"role\": \"system\", \"content\": \"You are a helpful assistant.\"},\n",
    "  ]\n",
    ")\n",
    "\n",
    "print(completion.choices[0].message)\n"
   ]
  },
  {
   "cell_type": "code",
<<<<<<< HEAD
   "execution_count": 124,
=======
   "execution_count": 13,
>>>>>>> 2661290b
   "id": "4bce4c53",
   "metadata": {},
   "outputs": [],
   "source": [
    "\n",
    "def llm2(prompt, **kwargs):\n",
    "    response = openai.ChatCompletion.create(\n",
    "        model=kwargs.get(\"model\",\"gpt-3.5-turbo-16k\"),\n",
    "        messages=[{\"role\": \"system\", \"content\":prompt}],\n",
    "        temperature=kwargs.get(\"temperature\", 0),\n",
    "        top_p=kwargs.get(\"top_p\", 1),\n",
    "        frequency_penalty=kwargs.get(\"frequency_penalty\", 0.0),\n",
    "        presence_penalty=kwargs.get(\"presence_penalty\", 0.0),\n",
    "        max_tokens=kwargs.get(\"max_tokens\", 500),\n",
    "        n=kwargs.get(\"n\", 1),\n",
    "    )\n",
    "    return response\n",
    "\n",
    "def llm(prompt, **kwargs):\n",
    "    response = openai.Completion.create(\n",
    "        model=kwargs.get(\"model\", \"text-davinci-003\"),\n",
    "        prompt=prompt,\n",
    "        temperature=kwargs.get(\"temperature\", 0),\n",
    "        top_p=kwargs.get(\"top_p\", 1),\n",
    "        frequency_penalty=kwargs.get(\"frequency_penalty\", 0.0),\n",
    "        presence_penalty=kwargs.get(\"presence_penalty\", 0.0),\n",
    "        max_tokens=kwargs.get(\"max_tokens\", 500),\n",
    "        logprobs=kwargs.get(\"logprobs\", 1),\n",
    "        n=kwargs.get(\"n\", 1),\n",
    "    )\n",
    "    return response"
   ]
  },
  {
   "cell_type": "code",
<<<<<<< HEAD
   "execution_count": 7,
=======
   "execution_count": 6,
>>>>>>> 2661290b
   "id": "4d9b4e31",
   "metadata": {},
   "outputs": [],
   "source": [
    "def json_logger(data, filename=\"nli_check\"):\n",
    "    output = json.load(open(filename + \".json\"))\n",
    "    output.append(data)\n",
    "    with open(filename + \".json\", \"w\") as file:\n",
    "        json.dump(output, file, indent=4)"
   ]
  },
  {
   "cell_type": "markdown",
   "id": "50add06b",
   "metadata": {},
   "source": [
    "## Datasets"
   ]
  },
  {
   "cell_type": "code",
   "execution_count": 12,
   "id": "f9f4280e",
   "metadata": {},
   "outputs": [
    {
     "name": "stderr",
     "output_type": "stream",
     "text": [
      "Found cached dataset parquet (/Users/shahules/.cache/huggingface/datasets/explodinggradients___parquet/explodinggradients--ragas-wikiqa-5b5116e5cb909aca/0.0.0/2a3b91fbd88a2c90d1dbbb32b460cf621d31bd5b05b934492fdef7d8d6f236ec)\n",
      "100%|█| 1/\n"
     ]
    }
   ],
   "source": [
    "wikiqa_ragas = load_dataset(\"explodinggradients/ragas-wikiqa\")"
   ]
  },
  {
   "cell_type": "markdown",
   "id": "a0e0148e",
   "metadata": {},
   "source": [
    "## Correlation"
   ]
  },
  {
   "cell_type": "code",
   "execution_count": 124,
   "id": "eca20daf",
   "metadata": {},
   "outputs": [],
   "source": [
    "def get_corr(targets, predictions):\n",
    "    scores = [kendalltau(x, y).correlation for x, y in zip(targets, predictions)]\n",
    "    return [score if not np.isnan(score) else 0 for score in scores]"
   ]
  },
  {
   "cell_type": "markdown",
   "id": "d5563146",
   "metadata": {},
   "source": [
    "## QA-QG paradigm\n",
    "- Generate question and answer pair from `generated answer`.\n",
    "- Given `context`, ask these questions\n",
    "- Verify answer correctness"
   ]
  },
  {
   "cell_type": "code",
   "execution_count": 11,
   "id": "f3e35532",
   "metadata": {},
   "outputs": [],
   "source": [
    "Question_generation = \"\"\"Given a text, extract {} noun phrases and create questions for each based on given text.\n",
    "text: Albert Einstein was a German-born theoretical physicist, widely acknowledged to be one of the greatest and most influential physicists of all time. Best known for developing the theory of relativity, he also made important contributions to the development of the theory of quantum mechanics.\n",
    "A: Germany\n",
    "Q: Where was Albert Einstein born?\n",
    "A: theory of relativity\n",
    "Q: What is Albert Einstein best known for?\n",
    "text: {}\n",
    "\"\"\"\n",
    "\n",
    "Question_answering = \"\"\"Given a text and set of questions, answer the questions\n",
    "text: Albert Einstein was a German-born theoretical physicist, widely acknowledged to be one of the greatest and most influential physicists of all time. Best known for developing the theory of relativity, he also made important contributions to the development of the theory of quantum mechanics.\n",
    "questions: Where was Albert Einstein born?\\n\\nWhat is Albert Einstein best known for?\n",
    "answers:Germany\\n\\ntheory of relativity\n",
    "text: {}\n",
    "questions:{}\n",
    "answers:\"\"\"\n",
    "\n",
    "Answer_verification = \"\"\"Given a set of questions, correct answer and student's answer return the number of questions incorrectly answered by student.\n",
    "Where was Albert Einstein born?\\nCorrect answer: Germany\\nStudent answer:India\\n\\n\n",
    "What is Albert Einstein best known for?\\nCorrect answer:  theory of relativity\\nStudent answer: theory of relativity\\n\\n\n",
    "Number of incorrect answers:1\n",
    "{}\n",
    "Number of incorrect answers:\"\"\""
   ]
  },
  {
   "cell_type": "code",
   "execution_count": 12,
   "id": "335081e3",
   "metadata": {},
   "outputs": [],
   "source": [
    "def QAQG_fun(question, context, answer):\n",
    "    \"\"\"\n",
    "    returns number of factual inconsistencies.\n",
    "    \"\"\"\n",
    "\n",
    "    def answer_ver(qstn, answer, cand):\n",
    "        return f\"{qstn}\\nCorrect answer: {answer}\\nStudent answer: {cand}\"\n",
    "\n",
    "    num = len(answer.split(\".\")) - 1\n",
    "    prompt = Question_generation.format(num, answer)\n",
    "    output = llm(prompt)\n",
    "    qa_pairs = [\n",
    "        re.sub(r\"A:|Q:\", \"\", x).strip()\n",
    "        for item in output[\"choices\"][0][\"text\"].strip().split(\"\\n\\n\")\n",
    "        for x in item.split(\"\\n\")\n",
    "    ]\n",
    "    qa_pairs = [tuple(qa_pairs[i : i + 2]) for i in range(0, len(qa_pairs), 2)]\n",
    "    print(qa_pairs)\n",
    "    questions = \"\\n\\n\".join([qstn for ans, qstn in qa_pairs])\n",
    "    prompt = Question_answering.format(context, questions)\n",
    "    answers = llm(prompt)[\"choices\"][0][\"text\"].split(\"\\n\\n\")\n",
    "\n",
    "    prompt = \"\\n\\n\".join(\n",
    "        [answer_ver(qstn, ans, cand) for (ans, qstn), cand in zip(qa_pairs, answers)]\n",
    "    )\n",
    "    output = llm(Answer_verification.format(prompt))[\"choices\"][0][\"text\"].strip()\n",
    "    return int(output)"
   ]
  },
  {
   "cell_type": "code",
   "execution_count": 20,
   "id": "b2642e5b",
   "metadata": {},
   "outputs": [],
   "source": [
    "answer = \"The actress who played Lolita, Sue Lyon, was 14 at the time of filming.\"\n",
    "question = \"What was the age of Sue Lyon when she played Lolita?\"\n",
    "context = \"\"\"\n",
    "Lolita is a 1962 psychological comedy-drama film[5] directed by Stanley Kubrick and based on the 1955 novel of the same title by Vladimir Nabokov, who is also credited with writing the screenplay. The film follows Humbert Humbert, a middle-aged literature lecturer who becomes sexually infatuated with Dolores Haze (nicknamed \"Lolita\"), a young adolescent girl. It stars James Mason, Shelley Winters, Peter Sellers and, as the titular character, Sue Lyon.\n",
    "\n",
    "Owing to restrictions imposed by the Motion Picture Production Code, the film toned down the most provocative aspects of the novel, sometimes leaving much to the audience's imagination. The actress who played Lolita, Sue Lyon, was 14 at the time of filming.\"\"\""
   ]
  },
  {
   "cell_type": "code",
   "execution_count": 17,
   "id": "26ca4af4",
   "metadata": {},
   "outputs": [
    {
     "name": "stdout",
     "output_type": "stream",
     "text": [
      "[('Sue Lyon', 'Who played the role of Lolita in the movie?')]\n"
     ]
    },
    {
     "data": {
      "text/plain": [
       "0"
      ]
     },
     "execution_count": 17,
     "metadata": {},
     "output_type": "execute_result"
    }
   ],
   "source": [
    "QAQG_fun(question, context, answer)"
   ]
  },
  {
   "cell_type": "code",
   "execution_count": 22,
   "id": "a6bdd767",
   "metadata": {},
   "outputs": [
    {
     "data": {
      "text/plain": [
       "<OpenAIObject chat.completion id=chatcmpl-7aiRcMcfrtt4jp5AK9PaIBMqFdlIB at 0x7f9b1b66e630> JSON: {\n",
       "  \"choices\": [\n",
       "    {\n",
       "      \"finish_reason\": \"stop\",\n",
       "      \"index\": 0,\n",
       "      \"message\": {\n",
       "        \"content\": \"A: Lolita\\nQ: What character did Sue Lyon play in the movie?\\nA: 14\\nQ: How old was Sue Lyon when she filmed Lolita?\",\n",
       "        \"role\": \"assistant\"\n",
       "      }\n",
       "    }\n",
       "  ],\n",
       "  \"created\": 1688985008,\n",
       "  \"id\": \"chatcmpl-7aiRcMcfrtt4jp5AK9PaIBMqFdlIB\",\n",
       "  \"model\": \"gpt-3.5-turbo-0613\",\n",
       "  \"object\": \"chat.completion\",\n",
       "  \"usage\": {\n",
       "    \"completion_tokens\": 35,\n",
       "    \"prompt_tokens\": 128,\n",
       "    \"total_tokens\": 163\n",
       "  }\n",
       "}"
      ]
     },
     "execution_count": 22,
     "metadata": {},
     "output_type": "execute_result"
    }
   ],
   "source": [
    "llm2([Question_generation.format(2,answer)])"
   ]
  },
  {
   "cell_type": "markdown",
   "id": "e2078ece",
   "metadata": {},
   "source": [
    "## G-Eval\n",
    "- Define criterions to evaluate model.\n",
    "- Normalize `score = prob(s) * s`"
   ]
  },
  {
   "cell_type": "code",
   "execution_count": 138,
   "id": "ca1c56d6",
   "metadata": {},
   "outputs": [],
   "source": [
    "relevence = \"\"\"\n",
    "Evaluation Criteria.\\n\n",
    "Relevance (1-5) - how relevant is the reply to the given question.\n",
    "1. Read the reply and compare it to the question. Check if the given reply\n",
    "actually answers the question, and if it presents them in a clear and logical order.\n",
    "2. The reply should include only required information to answer the question.\n",
    "3. Penalize replies that contain redundancies and excess information.\n",
    "4. Assign a score for Relevance on a scale of 1 to 5, where 1 is the lowest and\n",
    "5 is the highest based on the Evaluation Criteria.\n",
    "\n",
    "question:{}\n",
    "reply:{}\n",
    "score:\"\"\"\n",
    "\n",
    "faithfulness = \"\"\"\n",
    "Evaluation Criteria.\\n\n",
    "Faithfulness (1-5) - how factually consistant is the reply with the given context.\n",
    "1. Read the reply and compare it to the question. Check if the given reply\n",
    "actually answers the question correctly, and if the reply is factualy consistent with the context.\n",
    "2. Assign a score for faithfulness on a scale of 1 to 5, where 1 is the lowest and\n",
    "5 is the highest based on the Evaluation Criteria.\n",
    "\n",
    "context: {}\n",
    "question:{}\n",
    "reply:{}\n",
    "score:\"\"\""
   ]
  },
  {
   "cell_type": "code",
   "execution_count": 156,
   "id": "541c1423",
   "metadata": {},
   "outputs": [],
   "source": [
    "def gpt_faithfulness(question: list, context: list, answer: list):\n",
    "    prompt = [\n",
    "        faithfulness.format(c, q, a) for c, q, a in zip(question, context, answer)\n",
    "    ]\n",
    "    output = [output for output in llm(prompt)[\"choices\"]]\n",
    "    scores = [(out[\"text\"].strip()) for out in output]\n",
    "    scores = [\n",
    "        int(score) if score in [\"1\", \"2\", \"3\", \"4\", \"5\"] else 1 for score in scores\n",
    "    ]\n",
    "    return scores\n",
    "\n",
    "\n",
    "def gpt_relevance(question: list, answer: list):\n",
    "    prompt = [relevence.format(q, a) for q, a in zip(question, answer)]\n",
    "    output = [output for output in llm(prompt)[\"choices\"]]\n",
    "    scores = [(out[\"text\"].strip()) for out in output]\n",
    "    scores = [\n",
    "        int(score) if score in [\"1\", \"2\", \"3\", \"4\", \"5\"] else 1 for score in scores\n",
    "    ]\n",
    "    return scores"
   ]
  },
  {
   "cell_type": "code",
   "execution_count": 89,
   "id": "cd7fed9c",
   "metadata": {},
   "outputs": [],
   "source": [
    "def g_eval(question, context, answer):\n",
    "    prompt = relevence.format(question, answer)\n",
    "    output = llm(prompt)[\"choices\"][0]\n",
    "    prob = np.exp(sum(output[\"logprobs\"][\"token_logprobs\"]))\n",
    "    score = int(output[\"text\"].strip())\n",
    "    print(score)\n",
    "    return prob * score"
   ]
  },
  {
   "cell_type": "code",
   "execution_count": 90,
   "id": "35113558",
   "metadata": {},
   "outputs": [],
   "source": [
    "question = \"Which year did Lolita release?\"\n",
    "answer = \"Lolita film released in 1947.\""
   ]
  },
  {
   "cell_type": "code",
   "execution_count": 54,
   "id": "4e82d0df",
   "metadata": {},
   "outputs": [
    {
     "data": {
      "text/plain": [
       "5"
      ]
     },
     "execution_count": 54,
     "metadata": {},
     "output_type": "execute_result"
    }
   ],
   "source": [
    "gpt_relevance(question, answer)"
   ]
  },
  {
   "cell_type": "code",
   "execution_count": 151,
   "id": "a79b1780",
   "metadata": {},
   "outputs": [],
   "source": [
    "q, a, c = (\n",
    "    wikiqa_ragas[\"train\"][0][\"question\"],\n",
    "    wikiqa_ragas[\"train\"][0][\"generated_without_rag\"],\n",
    "    wikiqa_ragas[\"train\"][0][\"context\"],\n",
    ")"
   ]
  },
  {
   "cell_type": "code",
   "execution_count": 152,
   "id": "f25b046f",
   "metadata": {},
   "outputs": [
    {
     "data": {
      "text/plain": [
       "[4]"
      ]
     },
     "execution_count": 152,
     "metadata": {},
     "output_type": "execute_result"
    }
   ],
   "source": [
    "gpt_faithfulness([q], [c], [a])"
   ]
  },
  {
   "cell_type": "code",
   "execution_count": 91,
   "id": "e158274f",
   "metadata": {},
   "outputs": [
    {
     "data": {
      "text/plain": [
       "[4]"
      ]
     },
     "execution_count": 91,
     "metadata": {},
     "output_type": "execute_result"
    }
   ],
   "source": [
    "gpt_relevance([q], [a])"
   ]
  },
  {
   "cell_type": "markdown",
   "id": "6dce1baa",
   "metadata": {},
   "source": [
    "## Relevancy Score \n",
    "- Scores `answers` according to `prompt`\n"
   ]
  },
  {
   "cell_type": "markdown",
   "id": "75aa62eb",
   "metadata": {},
   "source": [
    "### QGen scoring method"
   ]
  },
  {
   "cell_type": "code",
   "execution_count": 35,
   "id": "cc263805",
   "metadata": {},
   "outputs": [],
   "source": [
    "from ragas.metrics.answer_relevance import QGen"
   ]
  },
  {
   "cell_type": "code",
   "execution_count": 36,
   "id": "38deaf06",
   "metadata": {},
   "outputs": [],
   "source": [
    "t5_qgen = QGen(\"t5-base\", \"cpu\")"
   ]
  },
  {
   "cell_type": "code",
   "execution_count": 146,
   "id": "45942810",
   "metadata": {},
   "outputs": [],
   "source": [
    "def predict_(examples):\n",
    "    scores = {}\n",
    "    questions = examples[\"question\"]\n",
    "    context = examples[\"context\"]\n",
    "    for col in COLUMNS:\n",
    "        passage = examples[col]\n",
    "        inputs = list(zip(questions, passage))\n",
    "        # scores[f\"{col}_relevance\"] = t5_qgen.predict(inputs, show_progress=False)\n",
    "        scores[f\"{col}_relevance\"] = gpt_faithfulness(questions, context, passage)\n",
    "    return scores"
   ]
  },
  {
   "cell_type": "markdown",
   "id": "b1410f3c",
   "metadata": {},
   "source": [
    "- We assume `generated_with_rag > correct_answer > incorrect_answer` for relevancy."
   ]
  },
  {
   "cell_type": "code",
   "execution_count": 142,
   "id": "ab00e4fe",
   "metadata": {},
   "outputs": [],
   "source": [
    "COLUMNS = [\"generated_with_rag\", \"correct_answer\", \"incorrect_answer\"]"
   ]
  },
  {
   "cell_type": "code",
   "execution_count": 139,
   "id": "e705767d",
   "metadata": {
    "scrolled": false
   },
   "outputs": [],
   "source": [
    "output = wikiqa_ragas[\"train\"].map(predict_relevance, batched=True, batch_size=10)"
   ]
  },
  {
   "cell_type": "code",
   "execution_count": null,
   "id": "3ab21cdf",
   "metadata": {},
   "outputs": [],
   "source": [
    "predictions = [[item[f\"{k}_relevance\"] for k in COLUMNS] for item in output]\n",
    "target = [[2, 1, 0] for i in range(len(output))]\n",
    "np.mean(get_corr(target, predictions))"
   ]
  },
  {
   "cell_type": "markdown",
   "id": "6b2c5e1c",
   "metadata": {},
   "source": []
  },
  {
   "cell_type": "markdown",
   "id": "608a7ddb",
   "metadata": {},
   "source": [
    "Relevance\n",
    "\n",
    "- 0.6337284370533437 for wikiQA gpt 3.5\n",
    "\n",
    "- 0.6831823238905629 For wikiwa t5"
   ]
  },
  {
   "cell_type": "markdown",
   "id": "89d8ccbc",
   "metadata": {},
   "source": [
    "## Faithfulness"
   ]
  },
  {
   "cell_type": "code",
   "execution_count": 157,
   "id": "2f26f435",
   "metadata": {},
   "outputs": [],
   "source": [
    "COLUMNS = [\"generated_with_rag\", \"correct_answer\", \"generated_without_rag\"]"
   ]
  },
  {
   "cell_type": "code",
   "execution_count": 158,
   "id": "a3a8fc48",
   "metadata": {},
   "outputs": [
    {
     "name": "stderr",
     "output_type": "stream",
     "text": [
      "          \r"
     ]
    }
   ],
   "source": [
    "output = wikiqa_ragas[\"train\"].map(predict_relevance, batched=True, batch_size=10)"
   ]
  },
  {
   "cell_type": "code",
   "execution_count": 159,
   "id": "57f0b521",
   "metadata": {},
   "outputs": [
    {
     "data": {
      "text/plain": [
       "0.48110338184466117"
      ]
     },
     "execution_count": 159,
     "metadata": {},
     "output_type": "execute_result"
    }
   ],
   "source": [
    "predictions = [[item[f\"{k}_facuality\"] for k in COLUMNS] for item in output]\n",
    "target = [[2, 1, 0] for i in range(len(output))]\n",
    "np.mean(get_corr(target, predictions))"
   ]
  },
  {
   "cell_type": "markdown",
   "id": "c10aee98",
   "metadata": {},
   "source": [
    "0.48110338184466117 for GPT3.5"
   ]
  },
  {
   "cell_type": "markdown",
   "id": "3d562351",
   "metadata": {},
   "source": [
    "### Cross encoder method"
   ]
  },
  {
   "cell_type": "code",
   "execution_count": 17,
   "id": "b6d76ae2",
   "metadata": {},
   "outputs": [],
   "source": [
    "from ragas.metrics.context_relevance import context_relavancy"
   ]
  },
  {
   "cell_type": "code",
   "execution_count": 24,
   "id": "bcb4e25f",
   "metadata": {},
   "outputs": [],
   "source": [
    "def predict_relevance(examples):\n",
    "    scores = {}\n",
    "    questions = examples[\"question\"]\n",
    "    for col in COLUMNS:\n",
    "        passage = examples[col]\n",
    "        inputs = list(zip(questions, passage))\n",
    "        scores[f\"{col}_relevance\"] = cross_encoder.predict(inputs, show_progress=False)\n",
    "    return scores"
   ]
  },
  {
   "cell_type": "code",
   "execution_count": null,
   "id": "36565a9d",
   "metadata": {},
   "outputs": [],
   "source": [
    "output = (\n",
    "    wikiqa_ragas[\"train\"]\n",
    "    .select(range(0, 10))\n",
    "    .map(predict_relevance, batched=True, batch_size=4)\n",
    ")"
   ]
  },
  {
   "cell_type": "code",
   "execution_count": null,
   "id": "ea3f0571",
   "metadata": {},
   "outputs": [],
   "source": [
    "predictions = [[item[f\"{k}_relevance\"] for k in COLUMNS] for item in output]\n",
    "target = [[2, 1, 0] for i in range(len(output))]\n",
    "get_tau(target, predictions)"
   ]
  },
  {
   "cell_type": "markdown",
   "id": "cefd9923",
   "metadata": {},
   "source": [
    "## Faithfulness on HotpotQA\n"
   ]
  },
  {
   "cell_type": "code",
   "execution_count": 134,
   "id": "2316c8dd",
   "metadata": {},
   "outputs": [],
   "source": [
    "import experimental"
   ]
  },
  {
   "cell_type": "code",
   "execution_count": 135,
   "id": "6cd24f8c",
   "metadata": {},
   "outputs": [
    {
     "data": {
      "text/plain": [
       "<module 'experimental' (namespace)>"
      ]
     },
     "execution_count": 135,
     "metadata": {},
     "output_type": "execute_result"
    }
   ],
   "source": [
    "from importlib import reload\n",
    "\n",
    "reload(experimental)"
   ]
  },
  {
   "cell_type": "code",
   "execution_count": 136,
   "id": "723e662a",
   "metadata": {},
   "outputs": [],
   "source": [
    "from experimental.nli import NLI"
   ]
  },
  {
   "cell_type": "code",
   "execution_count": 10,
   "id": "f3f9bd55",
   "metadata": {},
   "outputs": [
    {
     "name": "stderr",
     "output_type": "stream",
     "text": [
      "Found cached dataset hotpot_qa (/Users/shahules/.cache/huggingface/datasets/hotpot_qa/distractor/1.0.0/133b9501f892e5193babbad937bee3b4899deb4691ef4d791e6ac0111c875bb5)\n"
     ]
    }
   ],
   "source": [
    "hotpot_qa = load_dataset(\n",
    "    \"hotpot_qa\",\n",
    "    \"distractor\",\n",
    "    split=\"validation\",\n",
    ").select(range(0, 20))"
   ]
  },
  {
   "cell_type": "code",
   "execution_count": 138,
   "id": "2ab98cf5",
   "metadata": {},
   "outputs": [],
   "source": [
    "false_answer_prompt = \"\"\"Given a question and correct answer, generate an incorrect answer\n",
    "question: Were Scott Derrickson and Ed Wood of the same nationality?\n",
    "correct answer: yes\n",
    "answer: no\n",
    "question: {}\n",
    "correct answer: {}\n",
    "answer:\"\"\"\n",
    "\n",
    "\n",
    "def generate_false_answers(question, answer):\n",
    "    answer = llm(false_answer_prompt.format(question, answer))[\"choices\"][0][\n",
    "        \"text\"\n",
    "    ].strip()\n",
    "    return {\"false_answer\": answer}"
   ]
  },
  {
   "cell_type": "code",
   "execution_count": 139,
   "id": "542bdb71",
   "metadata": {},
   "outputs": [
    {
     "name": "stderr",
     "output_type": "stream",
     "text": [
      "Loading cached processed dataset at /Users/shahules/.cache/huggingface/datasets/hotpot_qa/distractor/1.0.0/133b9501f892e5193babbad937bee3b4899deb4691ef4d791e6ac0111c875bb5/cache-593e03a966a13563.arrow\n"
     ]
    }
   ],
   "source": [
    "hotpot_qa = hotpot_qa.map(lambda x: generate_false_answers(x[\"question\"], x[\"answer\"]))"
   ]
  },
  {
   "cell_type": "code",
   "execution_count": 53,
   "id": "0f8682fb",
   "metadata": {},
   "outputs": [],
   "source": [
    "def get_context(item):\n",
    "    titles, ids = item[\"supporting_facts\"].values()\n",
    "    title_ids = [item[\"context\"][\"title\"].index(i) for i in titles]\n",
    "    sentences = [\n",
    "        item[\"context\"][\"sentences\"][i][k]\n",
    "        for i, k in zip(title_ids, item[\"supporting_facts\"][\"sent_id\"])\n",
    "    ]\n",
    "    orig_context = \" \".join(sentences)\n",
    "    return {\"answer_context\": orig_context}"
   ]
  },
  {
   "cell_type": "code",
   "execution_count": 54,
   "id": "a94511fb",
   "metadata": {},
   "outputs": [
    {
     "name": "stderr",
     "output_type": "stream",
     "text": [
      "                                                                                        \r"
     ]
    }
   ],
   "source": [
    "hotpot_qa = hotpot_qa.map(lambda x: get_context(x), batched=False)"
   ]
  },
  {
   "cell_type": "code",
   "execution_count": 142,
   "id": "84f39785",
   "metadata": {},
   "outputs": [],
   "source": [
    "def predict_faithfulness(examples, scoring_fun=NLI.score):\n",
    "    scores = {}\n",
    "    questions = examples[\"question\"]\n",
    "    contexts = examples[\"answer_context\"]\n",
    "    for col in COLUMNS:\n",
    "        answers = examples[col]\n",
    "        while True:\n",
    "            try:\n",
    "                scores[f\"{col}_factual\"] = scoring_fun(questions, contexts, answers)\n",
    "            except Exception as e:\n",
    "                print(e)\n",
    "                continue\n",
    "            break\n",
    "    return scores"
   ]
  },
  {
   "cell_type": "code",
   "execution_count": 143,
   "id": "b75f9dc1",
   "metadata": {},
   "outputs": [
    {
     "name": "stderr",
     "output_type": "stream",
     "text": [
      "Loading cached processed dataset at /Users/shahules/.cache/huggingface/datasets/hotpot_qa/distractor/1.0.0/133b9501f892e5193babbad937bee3b4899deb4691ef4d791e6ac0111c875bb5/cache-d51f81546b2858f1.arrow\n"
     ]
    }
   ],
   "source": [
    "COLUMNS = [\"answer\", \"false_answer\"]\n",
    "hotpot_qa = hotpot_qa.map(predict_faithfulness, batched=True, batch_size=8)"
   ]
  },
  {
   "cell_type": "code",
   "execution_count": 164,
   "id": "ca2cd14d",
   "metadata": {},
   "outputs": [
    {
     "name": "stdout",
     "output_type": "stream",
     "text": [
      "Accuracy 0.75\n"
     ]
    }
   ],
   "source": [
    "predictions = [[item[f\"{k}_factual\"] for k in COLUMNS] for item in hotpot_qa]\n",
    "target = [[1, 0] for i in range(len(hotpot_qa))]\n",
    "incorrect = [\n",
    "    idx for idx, item in enumerate(predictions) if all(np.argsort(item) != [1.0, 0.0])\n",
    "]\n",
    "print(\"Accuracy\", 1 - (len(incorrect) / len(target)))"
   ]
  },
  {
   "cell_type": "markdown",
   "id": "e8f03a06",
   "metadata": {},
   "source": [
    "## Context relevancy"
   ]
  },
  {
   "cell_type": "code",
   "execution_count": 11,
   "id": "5c3db326",
   "metadata": {},
   "outputs": [
    {
     "name": "stderr",
     "output_type": "stream",
     "text": [
      "                                                                                        \r"
     ]
    }
   ],
   "source": [
    "def get_all_facts(item):\n",
    "    all_facts = item['context']['sentences']\n",
    "    all_facts = [sent for para in all_facts for sent in para]\n",
    "    return {\"full_context\":''.join(all_facts)}\n",
    "hotpot_qa = hotpot_qa.map(get_all_facts, batched=False)   "
   ]
  },
  {
   "cell_type": "code",
   "execution_count": 73,
   "id": "f26aec50",
   "metadata": {},
   "outputs": [],
   "source": [
    "question_ex1 = \"Were Scott Derrickson and Ed Wood of the same nationality?\"\n",
    "context_ex1 = 'Scott Derrickson (born July 16, 1966) is an American director, screenwriter and producer He lives in Los Angeles, California He is best known for directing horror films such as \"Sinister\", \"The Exorcism of Emily Rose\", and \"Deliver Us From Evil\", as well as the 2016 Marvel Cinematic Universe installment, \"Doctor Strange\"Tyler Bates is an American musician, music producer, and composer for films, television, and video games. Adam Collis is an American filmmaker and actor.Conrad Brooks is an American actor.Edward Davis Wood Jr. (October 10, 1924 – December 10, 1978) was an American filmmaker, actor, writer, producer, and director.'\n",
    "answer_ex1 = \"Scott Derrickson (born July 16, 1966) is an American director, screenwriter and producer. \\nEdward Davis Wood Jr. (October 10, 1924 – December 10, 1978) was an American filmmaker, actor, writer, producer, and director.\""
   ]
  },
  {
   "cell_type": "code",
   "execution_count": 16,
   "id": "5f0b7d30",
   "metadata": {},
   "outputs": [],
   "source": [
    "Context_relevency = \"\"\"\n",
    "Task: Candidate sentence extraction.\n",
    "Given the question and context, extract minimum number of sentences from context required to answer the question. If the context do not contain information required to answer the question return \"No candidate sentences found\".\n",
    "\n",
    "question: Which equation is known as worlds most famous equation?\n",
    "context:\\nAlbert Einstein (14 March 1879 – 18 April 1955) was a German-born theoretical physicist,[5] widely ranked among the greatest and most influential scientists of all time. Best known for developing the theory of relativity, he also made important contributions to quantum mechanics, and was thus a central figure in the revolutionary reshaping of the scientific understanding of nature that modern physics accomplished in the first decades of the twentieth century.\n",
    "His mass–energy equivalence formula E = mc2, which arises from relativity theory, has been called \"the world's most famous equation\".\n",
    "sentences:His mass–energy equivalence formula E = mc2, which arises from relativity theory, has been called \"the world's most famous equation\".\n",
    "\n",
    "question: Were Scott Derrickson and Ed Wood of the same nationality?\n",
    "context :\\nScott Derrickson (born July 16, 1966) is an American director, screenwriter and producer He lives in Los Angeles, California He is best known for directing horror films such as \"Sinister\", \"The Exorcism of Emily Rose\", and \"Deliver Us From Evil\", as well as the 2016 Marvel Cinematic Universe installment, \"Doctor Strange\"Tyler Bates is an American musician, music producer, and composer for films, television, and video games. Adam Collis is an American filmmaker and actor.Conrad Brooks is an American actor.Edward Davis Wood Jr. (October 10, 1924 – December 10, 1978) was an American filmmaker, actor, writer, producer, and director.\n",
    "Now given a question and context, extract the minimum number of sentences from the given context required to answer the question completely. \n",
    "sentences:Scott Derrickson (born July 16, 1966) is an American director, screenwriter and producer. Edward Davis Wood Jr. (October 10, 1924 – December 10, 1978) was an American filmmaker, actor, writer, producer, and director.\n",
    "\n",
    "question:{}\n",
    "context:\\n{}\n",
    "sentences:\"\"\""
   ]
  },
  {
   "cell_type": "code",
   "execution_count": 179,
   "id": "f649eaf8",
   "metadata": {},
   "outputs": [],
   "source": [
    "i=15\n",
    "q,c = hotpot_qa[i]['question'],hotpot_qa[i]['full_context']"
   ]
  },
  {
   "cell_type": "code",
   "execution_count": 183,
   "id": "b9f5e0b4",
   "metadata": {},
   "outputs": [],
   "source": [
    "c = \"A black hole is a region of spacetime where gravity is so strong that nothing, including light or other electromagnetic waves, has enough energy to escape it.[2] The theory of general relativity predicts that a sufficiently compact mass can deform spacetime to form a black hole.[3][4] The boundary of no escape is called the event horizon. Although it has a great effect on the fate and circumstances of an object crossing it, it has no locally detectable features according to general relativity.[5] In many ways, a black hole acts like an ideal black body, as it reflects no light\""
   ]
  },
  {
   "cell_type": "code",
   "execution_count": 349,
   "id": "b711de8a",
   "metadata": {},
   "outputs": [],
   "source": [
    "q = \"what is general relativity?\"\n",
    "n=2"
   ]
  },
  {
   "cell_type": "code",
   "execution_count": 300,
   "id": "11a83f10",
   "metadata": {},
   "outputs": [],
   "source": [
    "import wikipediaapi\n",
    "wiki_wiki = wikipediaapi.Wikipedia(\n",
    "        language='en',\n",
    "        extract_format=wikipediaapi.ExtractFormat.WIKI\n",
    ")\n",
    "\n",
    "p_wiki = wiki_wiki.page(\"Black hole\")\n",
    "\n",
    "def get_page_section(page, section):\n",
    "    all_text = \"\"\n",
    "    p_wiki = wiki_wiki.page(page)\n",
    "    sections = p_wiki.sections_by_title(section)\n",
    "    for s in sections:\n",
    "        all_text += s.full_text()\n",
    "    return all_text\n"
   ]
  },
  {
   "cell_type": "code",
   "execution_count": 21,
   "id": "2755ba79",
   "metadata": {},
   "outputs": [],
   "source": [
    "from typing import List\n",
    "from itertools import combinations\n",
    "from sentence_transformers import CrossEncoder\n",
    "\n",
    "cross_encoder = CrossEncoder(\"cross-encoder/stsb-TinyBERT-L-4\")\n",
    "\n",
    "        \n",
    "def sent_tokenize(sent):\n",
    "    return [s[:-1] if  s.endswith('.') else s for s in sent.strip().split('. ')]\n",
    "\n",
    "class SentenceAgreement:\n",
    "    \n",
    "    def __init__(self, scoring=\"bert_score\"):\n",
    "        \n",
    "        self.scoring = scoring\n",
    "\n",
    "        \n",
    "    @staticmethod\n",
    "    def bert_score(para1, para2):\n",
    "        \n",
    "        sentences1, sentences2 = sent_tokenize(para1), sent_tokenize(para2)\n",
    "        scores = cross_encoder.predict(list(itertools.product(sentences1, sentences2)))\n",
    "        scores = scores.reshape(len(sentences1), len(sentences2))\n",
    "        return scores.max(axis=1).mean()\n",
    "\n",
    "    @staticmethod\n",
    "    def jaccard_score(para1, para2):\n",
    "        \n",
    "        sentences1, sentences2 = sent_tokenize(para1), sent_tokenize(para2)\n",
    "        intersect = len(np.intersect1d(sentences1, sentences2))\n",
    "        union = len(np.union1d(sentences1, sentences2))\n",
    "        return intersect/union\n",
    "    \n",
    "    def evaluate(self,answers:List[List[str]]):\n",
    "        \n",
    "        \"\"\"\n",
    "        eval nC2 combinations\n",
    "        \"\"\"\n",
    "        scores = []\n",
    "        groups = combinations(answers,2)\n",
    "        for group in groups:\n",
    "            if self.scoring == \"jaccard\":\n",
    "                score = self.jaccard_score(*group)\n",
    "            elif self.scoring == \"bert_score\":\n",
    "                score = self.bert_score(*group)\n",
    "            scores.append(score)\n",
    "        return np.mean(scores)\n",
    "            "
   ]
  },
  {
   "cell_type": "code",
   "execution_count": 22,
   "id": "8d3aa09e",
   "metadata": {},
   "outputs": [],
   "source": [
    "class ContextRelevacy:\n",
    "    \n",
    "    def __init__(self, strictness = 2, agreement_metric=\"bert_score\"):\n",
    "        \n",
    "        self.strictness = strictness\n",
    "        self.sent_agreement = SentenceAgreement(agreement_metric)\n",
    "        \n",
    "    def score(self,question,context):\n",
    "        scores = []\n",
    "        outputs = llm(Context_relevency.format(q,c),n=self.strictness,temperature=1)\n",
    "        outputs = [outputs['choices'][i]['text'].strip() for i in range(self.strictness)]\n",
    "        context_sents = sent_tokenize(context)\n",
    "        for output in outputs:\n",
    "            indices = [context.find(sent) for sent in sent_tokenize(output) if context.find(sent)!=-1]\n",
    "            scores.append(len(indices)/len(context_sents))\n",
    "        \n",
    "        if self.strictness > 1:\n",
    "            agr_score = self.sent_agreement.evaluate(outputs)\n",
    "        else:\n",
    "            agr_score =1 \n",
    "        return agr_score * np.mean(scores)\n"
   ]
  },
  {
   "cell_type": "code",
   "execution_count": 491,
   "id": "6985c4bf",
   "metadata": {},
   "outputs": [],
   "source": [
    "c = get_page_section(\"HIV/AIDS\", \"Prevention\")\n",
    "c = ' '.join(c.split(' ')[:500])\n",
    "q = \"When was the first HIV case detected?\""
   ]
  },
  {
   "cell_type": "code",
   "execution_count": 501,
   "id": "689e1aca",
   "metadata": {},
   "outputs": [],
   "source": [
    "output = llm([Context_relevency.format(q,c), Context_relevency.format(\"How to prevent AIDS?\",c)],n=n,temperature=1)"
   ]
  },
  {
   "cell_type": "code",
   "execution_count": 1,
   "id": "a6aee1fa",
   "metadata": {},
   "outputs": [
    {
     "name": "stderr",
     "output_type": "stream",
     "text": [
      "/opt/anaconda3/envs/blade2blade/lib/python3.10/site-packages/tqdm/auto.py:21: TqdmWarning: IProgress not found. Please update jupyter and ipywidgets. See https://ipywidgets.readthedocs.io/en/stable/user_install.html\n",
      "  from .autonotebook import tqdm as notebook_tqdm\n"
     ]
    }
   ],
   "source": [
    "from ragas.metrics import context_relevancy"
   ]
  },
  {
   "cell_type": "code",
   "execution_count": 2,
   "id": "d61fdab7",
   "metadata": {},
   "outputs": [],
   "source": [
    "from datasets import load_dataset"
   ]
  },
  {
   "cell_type": "code",
   "execution_count": 3,
   "id": "acbad39e",
   "metadata": {},
   "outputs": [],
   "source": [
    "context_relevancy.init_model()"
   ]
  },
  {
   "cell_type": "code",
   "execution_count": 4,
   "id": "755e0c88",
   "metadata": {},
   "outputs": [
    {
     "name": "stderr",
     "output_type": "stream",
     "text": [
      "Found cached dataset fiqa (/Users/shahules/.cache/huggingface/datasets/explodinggradients___fiqa/ragas_eval/1.0.0/3dc7b639f5b4b16509a3299a2ceb78bf5fe98ee6b5fee25e7d5e4d290c88efb8)\n",
      "100%|████████████████████████████████████████████████████| 1/1 [00:00<00:00, 146.34it/s]\n"
     ]
    }
   ],
   "source": [
    "dataset = load_dataset(\"explodinggradients/fiqa\", \"ragas_eval\")"
   ]
  },
  {
   "cell_type": "code",
   "execution_count": 5,
   "id": "8b9d75e4",
   "metadata": {},
   "outputs": [
    {
     "data": {
      "text/html": [
       "<div>\n",
       "<style scoped>\n",
       "    .dataframe tbody tr th:only-of-type {\n",
       "        vertical-align: middle;\n",
       "    }\n",
       "\n",
       "    .dataframe tbody tr th {\n",
       "        vertical-align: top;\n",
       "    }\n",
       "\n",
       "    .dataframe thead th {\n",
       "        text-align: right;\n",
       "    }\n",
       "</style>\n",
       "<table border=\"1\" class=\"dataframe\">\n",
       "  <thead>\n",
       "    <tr style=\"text-align: right;\">\n",
       "      <th></th>\n",
       "      <th>question</th>\n",
       "      <th>ground_truths</th>\n",
       "      <th>answer</th>\n",
       "      <th>contexts</th>\n",
       "      <th>context_relavency</th>\n",
       "    </tr>\n",
       "  </thead>\n",
       "  <tbody>\n",
       "    <tr>\n",
       "      <th>0</th>\n",
       "      <td>How to deposit a cheque issued to an associate...</td>\n",
       "      <td>[Have the check reissued to the proper payee.J...</td>\n",
       "      <td>\\nThe best way to deposit a cheque issued to a...</td>\n",
       "      <td>[Just have the associate sign the back and the...</td>\n",
       "      <td>0.220575</td>\n",
       "    </tr>\n",
       "    <tr>\n",
       "      <th>1</th>\n",
       "      <td>Can I send a money order from USPS as a business?</td>\n",
       "      <td>[Sure you can.  You can fill in whatever you w...</td>\n",
       "      <td>\\nYes, you can send a money order from USPS as...</td>\n",
       "      <td>[Sure you can.  You can fill in whatever you w...</td>\n",
       "      <td>0.155282</td>\n",
       "    </tr>\n",
       "    <tr>\n",
       "      <th>2</th>\n",
       "      <td>1 EIN doing business under multiple business n...</td>\n",
       "      <td>[You're confusing a lot of things here. Compan...</td>\n",
       "      <td>\\nYes, it is possible to have one EIN doing bu...</td>\n",
       "      <td>[You're confusing a lot of things here. Compan...</td>\n",
       "      <td>0.347134</td>\n",
       "    </tr>\n",
       "  </tbody>\n",
       "</table>\n",
       "</div>"
      ],
      "text/plain": [
       "                                            question  \\\n",
       "0  How to deposit a cheque issued to an associate...   \n",
       "1  Can I send a money order from USPS as a business?   \n",
       "2  1 EIN doing business under multiple business n...   \n",
       "\n",
       "                                       ground_truths  \\\n",
       "0  [Have the check reissued to the proper payee.J...   \n",
       "1  [Sure you can.  You can fill in whatever you w...   \n",
       "2  [You're confusing a lot of things here. Compan...   \n",
       "\n",
       "                                              answer  \\\n",
       "0  \\nThe best way to deposit a cheque issued to a...   \n",
       "1  \\nYes, you can send a money order from USPS as...   \n",
       "2  \\nYes, it is possible to have one EIN doing bu...   \n",
       "\n",
       "                                            contexts  context_relavency  \n",
       "0  [Just have the associate sign the back and the...           0.220575  \n",
       "1  [Sure you can.  You can fill in whatever you w...           0.155282  \n",
       "2  [You're confusing a lot of things here. Compan...           0.347134  "
      ]
     },
     "execution_count": 5,
     "metadata": {},
     "output_type": "execute_result"
    }
   ],
   "source": [
    "context_relevancy.score(dataset[\"baseline\"].select(range(0,3)))"
   ]
  },
  {
   "cell_type": "code",
   "execution_count": 6,
   "id": "07a4a2ba",
   "metadata": {},
   "outputs": [
    {
     "data": {
      "text/html": [
       "<div>\n",
       "<style scoped>\n",
       "    .dataframe tbody tr th:only-of-type {\n",
       "        vertical-align: middle;\n",
       "    }\n",
       "\n",
       "    .dataframe tbody tr th {\n",
       "        vertical-align: top;\n",
       "    }\n",
       "\n",
       "    .dataframe thead th {\n",
       "        text-align: right;\n",
       "    }\n",
       "</style>\n",
       "<table border=\"1\" class=\"dataframe\">\n",
       "  <thead>\n",
       "    <tr style=\"text-align: right;\">\n",
       "      <th></th>\n",
       "      <th>question</th>\n",
       "      <th>ground_truths</th>\n",
       "      <th>answer</th>\n",
       "      <th>contexts</th>\n",
       "      <th>context_relavency</th>\n",
       "    </tr>\n",
       "  </thead>\n",
       "  <tbody>\n",
       "    <tr>\n",
       "      <th>0</th>\n",
       "      <td>How to deposit a cheque issued to an associate...</td>\n",
       "      <td>[Have the check reissued to the proper payee.J...</td>\n",
       "      <td>\\nThe best way to deposit a cheque issued to a...</td>\n",
       "      <td>[Just have the associate sign the back and the...</td>\n",
       "      <td>0.220575</td>\n",
       "    </tr>\n",
       "    <tr>\n",
       "      <th>1</th>\n",
       "      <td>Can I send a money order from USPS as a business?</td>\n",
       "      <td>[Sure you can.  You can fill in whatever you w...</td>\n",
       "      <td>\\nYes, you can send a money order from USPS as...</td>\n",
       "      <td>[Sure you can.  You can fill in whatever you w...</td>\n",
       "      <td>0.155282</td>\n",
       "    </tr>\n",
       "    <tr>\n",
       "      <th>2</th>\n",
       "      <td>1 EIN doing business under multiple business n...</td>\n",
       "      <td>[You're confusing a lot of things here. Compan...</td>\n",
       "      <td>\\nYes, it is possible to have one EIN doing bu...</td>\n",
       "      <td>[You're confusing a lot of things here. Compan...</td>\n",
       "      <td>0.347134</td>\n",
       "    </tr>\n",
       "  </tbody>\n",
       "</table>\n",
       "</div>"
      ],
      "text/plain": [
       "                                            question  \\\n",
       "0  How to deposit a cheque issued to an associate...   \n",
       "1  Can I send a money order from USPS as a business?   \n",
       "2  1 EIN doing business under multiple business n...   \n",
       "\n",
       "                                       ground_truths  \\\n",
       "0  [Have the check reissued to the proper payee.J...   \n",
       "1  [Sure you can.  You can fill in whatever you w...   \n",
       "2  [You're confusing a lot of things here. Compan...   \n",
       "\n",
       "                                              answer  \\\n",
       "0  \\nThe best way to deposit a cheque issued to a...   \n",
       "1  \\nYes, you can send a money order from USPS as...   \n",
       "2  \\nYes, it is possible to have one EIN doing bu...   \n",
       "\n",
       "                                            contexts  context_relavency  \n",
       "0  [Just have the associate sign the back and the...           0.220575  \n",
       "1  [Sure you can.  You can fill in whatever you w...           0.155282  \n",
       "2  [You're confusing a lot of things here. Compan...           0.347134  "
      ]
     },
     "execution_count": 6,
     "metadata": {},
     "output_type": "execute_result"
    }
   ],
   "source": [
    "context_relevancy.score(dataset[\"baseline\"].select(range(0,3)))"
   ]
  },
  {
   "cell_type": "code",
   "execution_count": 8,
   "id": "bd76a8b4",
   "metadata": {},
   "outputs": [],
   "source": [
    "## Context relevancy"
   ]
  },
  {
   "cell_type": "code",
   "execution_count": 11,
   "id": "5c3db326",
   "metadata": {},
   "outputs": [
    {
     "name": "stderr",
     "output_type": "stream",
     "text": [
      "                                                                                        \r"
     ]
    }
   ],
   "source": [
    "def get_all_facts(item):\n",
    "    all_facts = item['context']['sentences']\n",
    "    all_facts = [sent for para in all_facts for sent in para]\n",
    "    return {\"full_context\":''.join(all_facts)}\n",
    "hotpot_qa = hotpot_qa.map(get_all_facts, batched=False)   "
   ]
  },
  {
   "cell_type": "code",
   "execution_count": 73,
   "id": "f26aec50",
   "metadata": {},
   "outputs": [],
   "source": [
    "question_ex1 = \"Were Scott Derrickson and Ed Wood of the same nationality?\"\n",
    "context_ex1 = 'Scott Derrickson (born July 16, 1966) is an American director, screenwriter and producer He lives in Los Angeles, California He is best known for directing horror films such as \"Sinister\", \"The Exorcism of Emily Rose\", and \"Deliver Us From Evil\", as well as the 2016 Marvel Cinematic Universe installment, \"Doctor Strange\"Tyler Bates is an American musician, music producer, and composer for films, television, and video games. Adam Collis is an American filmmaker and actor.Conrad Brooks is an American actor.Edward Davis Wood Jr. (October 10, 1924 – December 10, 1978) was an American filmmaker, actor, writer, producer, and director.'\n",
    "answer_ex1 = \"Scott Derrickson (born July 16, 1966) is an American director, screenwriter and producer. \\nEdward Davis Wood Jr. (October 10, 1924 – December 10, 1978) was an American filmmaker, actor, writer, producer, and director.\""
   ]
  },
  {
   "cell_type": "code",
   "execution_count": 455,
   "id": "5f0b7d30",
   "metadata": {},
   "outputs": [],
   "source": [
    "Context_relevency = \"\"\"\n",
    "Task: Candidate sentence extraction.\n",
    "Given the question and context, extract minimum number of sentences from context required to answer the question. If the context do not contain information required to answer the question return \"No candidate sentences found\".\n",
    "\n",
    "question: Which equation is known as worlds most famous equation?\n",
    "context:\\nAlbert Einstein (14 March 1879 – 18 April 1955) was a German-born theoretical physicist,[5] widely ranked among the greatest and most influential scientists of all time. Best known for developing the theory of relativity, he also made important contributions to quantum mechanics, and was thus a central figure in the revolutionary reshaping of the scientific understanding of nature that modern physics accomplished in the first decades of the twentieth century.\n",
    "His mass–energy equivalence formula E = mc2, which arises from relativity theory, has been called \"the world's most famous equation\".\n",
    "sentences:His mass–energy equivalence formula E = mc2, which arises from relativity theory, has been called \"the world's most famous equation\".\n",
    "\n",
    "question: Were Scott Derrickson and Ed Wood of the same nationality?\n",
    "context :\\nScott Derrickson (born July 16, 1966) is an American director, screenwriter and producer He lives in Los Angeles, California He is best known for directing horror films such as \"Sinister\", \"The Exorcism of Emily Rose\", and \"Deliver Us From Evil\", as well as the 2016 Marvel Cinematic Universe installment, \"Doctor Strange\"Tyler Bates is an American musician, music producer, and composer for films, television, and video games. Adam Collis is an American filmmaker and actor.Conrad Brooks is an American actor.Edward Davis Wood Jr. (October 10, 1924 – December 10, 1978) was an American filmmaker, actor, writer, producer, and director.\n",
    "Now given a question and context, extract the minimum number of sentences from the given context required to answer the question completely. \n",
    "sentences:Scott Derrickson (born July 16, 1966) is an American director, screenwriter and producer. Edward Davis Wood Jr. (October 10, 1924 – December 10, 1978) was an American filmmaker, actor, writer, producer, and director.\n",
    "\n",
    "question:{}\n",
    "context:\\n{}\n",
    "sentences:\"\"\""
   ]
  },
  {
   "cell_type": "code",
   "execution_count": 179,
   "id": "f649eaf8",
   "metadata": {},
   "outputs": [],
   "source": [
    "i=15\n",
    "q,c = hotpot_qa[i]['question'],hotpot_qa[i]['full_context']"
   ]
  },
  {
   "cell_type": "code",
   "execution_count": 183,
   "id": "b9f5e0b4",
   "metadata": {},
   "outputs": [],
   "source": [
    "c = \"A black hole is a region of spacetime where gravity is so strong that nothing, including light or other electromagnetic waves, has enough energy to escape it.[2] The theory of general relativity predicts that a sufficiently compact mass can deform spacetime to form a black hole.[3][4] The boundary of no escape is called the event horizon. Although it has a great effect on the fate and circumstances of an object crossing it, it has no locally detectable features according to general relativity.[5] In many ways, a black hole acts like an ideal black body, as it reflects no light\""
   ]
  },
  {
   "cell_type": "code",
   "execution_count": 349,
   "id": "b711de8a",
   "metadata": {},
   "outputs": [],
   "source": [
    "q = \"what is general relativity?\"\n",
    "n=2"
   ]
  },
  {
   "cell_type": "code",
   "execution_count": 300,
   "id": "11a83f10",
   "metadata": {},
   "outputs": [],
   "source": [
    "import wikipediaapi\n",
    "wiki_wiki = wikipediaapi.Wikipedia(\n",
    "        language='en',\n",
    "        extract_format=wikipediaapi.ExtractFormat.WIKI\n",
    ")\n",
    "\n",
    "p_wiki = wiki_wiki.page(\"Black hole\")\n",
    "\n",
    "def get_page_section(page, section):\n",
    "    all_text = \"\"\n",
    "    p_wiki = wiki_wiki.page(page)\n",
    "    sections = p_wiki.sections_by_title(section)\n",
    "    for s in sections:\n",
    "        all_text += s.full_text()\n",
    "    return all_text\n"
   ]
  },
  {
   "cell_type": "code",
   "execution_count": 464,
   "id": "2755ba79",
   "metadata": {},
   "outputs": [],
   "source": [
    "from typing import List\n",
    "from itertools import combinations\n",
    "from sentence_transformers import CrossEncoder\n",
    "\n",
    "cross_encoder = CrossEncoder(\"cross-encoder/stsb-TinyBERT-L-4\")\n",
    "\n",
    "        \n",
    "def sent_tokenize(sent):\n",
    "    return [s[:-1] if  s.endswith('.') else s for s in sent.strip().split('. ')]\n",
    "\n",
    "class SentenceAgreement:\n",
    "    \n",
    "    def __init__(self, scoring=\"bert_score\"):\n",
    "        \n",
    "        self.scoring = scoring\n",
    "\n",
    "        \n",
    "    @staticmethod\n",
    "    def bert_score(para1, para2):\n",
    "        \n",
    "        sentences1, sentences2 = sent_tokenize(para1), sent_tokenize(para2)\n",
    "        scores = cross_encoder.predict(list(itertools.product(sentences1, sentences2)))\n",
    "        scores = scores.reshape(len(sentences1), len(sentences2))\n",
    "        return scores.max(axis=1).mean()\n",
    "\n",
    "    @staticmethod\n",
    "    def jaccard_score(para1, para2):\n",
    "        \n",
    "        sentences1, sentences2 = sent_tokenize(para1), sent_tokenize(para2)\n",
    "        intersect = len(np.intersect1d(sentences1, sentences2))\n",
    "        union = len(np.union1d(sentences1, sentences2))\n",
    "        return intersect/union\n",
    "    \n",
    "    def evaluate(self,answers:List[List[str]]):\n",
    "        \n",
    "        \"\"\"\n",
    "        eval nC2 combinations\n",
    "        \"\"\"\n",
    "        scores = []\n",
    "        groups = combinations(answers,2)\n",
    "        for group in groups:\n",
    "            if self.scoring == \"jaccard\":\n",
    "                score = self.jaccard_score(*group)\n",
    "            elif self.scoring == \"bert_score\":\n",
    "                score = self.bert_score(*group)\n",
    "            scores.append(score)\n",
    "        return np.mean(scores)\n",
    "            "
   ]
  },
  {
   "cell_type": "code",
   "execution_count": 484,
   "id": "8d3aa09e",
   "metadata": {},
   "outputs": [],
   "source": [
    "class ContextRelevacy:\n",
    "    \n",
    "    def __init__(self, strictness = 2, agreement_metric=\"bert_score\"):\n",
    "        \n",
    "        self.strictness = strictness\n",
    "        self.sent_agreement = SentenceAgreement(agreement_metric)\n",
    "        \n",
    "    def score(self,question,context):\n",
    "        scores = []\n",
    "        outputs = llm(Context_relevency.format(q,c),n=self.strictness,temperature=1)\n",
    "        outputs = [outputs['choices'][i]['text'].strip() for i in range(self.strictness)]\n",
    "        context_sents = sent_tokenize(context)\n",
    "        for output in outputs:\n",
    "            indices = [context.find(sent) for sent in sent_tokenize(output) if context.find(sent)!=-1]\n",
    "            scores.append(len(indices)/len(context_sents))\n",
    "        \n",
    "        if self.strictness > 1:\n",
    "            agr_score = self.sent_agreement.evaluate(outputs)\n",
    "        else:\n",
    "            agr_score =1 \n",
    "        return agr_score * np.mean(scores)\n"
   ]
  },
  {
   "cell_type": "code",
   "execution_count": 491,
   "id": "6985c4bf",
   "metadata": {},
   "outputs": [],
   "source": [
    "c = get_page_section(\"HIV/AIDS\", \"Prevention\")\n",
    "c = ' '.join(c.split(' ')[:500])\n",
    "q = \"When was the first HIV case detected?\""
   ]
  },
  {
   "cell_type": "code",
   "execution_count": 501,
   "id": "689e1aca",
   "metadata": {},
   "outputs": [],
   "source": [
    "output = llm([Context_relevency.format(q,c), Context_relevency.format(\"How to prevent AIDS?\",c)],n=n,temperature=1)"
   ]
  },
  {
   "cell_type": "code",
   "execution_count": 509,
   "id": "5b2bc77f",
   "metadata": {},
   "outputs": [
    {
     "data": {
      "text/plain": [
       "6"
      ]
     },
     "execution_count": 509,
     "metadata": {},
     "output_type": "execute_result"
    }
   ],
   "source": [
    "len(output)"
   ]
  },
  {
   "cell_type": "code",
   "execution_count": 510,
   "id": "cf822217",
   "metadata": {},
   "outputs": [
    {
     "ename": "KeyError",
     "evalue": "0",
     "output_type": "error",
     "traceback": [
      "\u001b[0;31m---------------------------------------------------------------------------\u001b[0m",
      "\u001b[0;31mKeyError\u001b[0m                                  Traceback (most recent call last)",
      "Input \u001b[0;32mIn [510]\u001b[0m, in \u001b[0;36m<cell line: 1>\u001b[0;34m()\u001b[0m\n\u001b[0;32m----> 1\u001b[0m \u001b[43moutput\u001b[49m\u001b[43m[\u001b[49m\u001b[38;5;241;43m0\u001b[39;49m\u001b[43m]\u001b[49m\n",
      "\u001b[0;31mKeyError\u001b[0m: 0"
     ]
    }
   ],
   "source": [
    "output[0]"
   ]
  },
  {
   "cell_type": "code",
   "execution_count": 505,
   "id": "46dd037b",
   "metadata": {},
   "outputs": [
    {
     "data": {
      "text/plain": [
       "'Consistent condom use reduces the risk of HIV transmission by approximately 80% over the long term. Pre-exposure prophylaxis (PrEP) with a daily dose of the medications tenofovir, with or without emtricitabine, is effective in people at high risk including men who have sex with men, couples where one is HIV-positive, and young heterosexuals in Africa. A course of antiretrovirals administered within 48 to 72 hours after exposure to HIV-positive blood or genital secretions is referred to as post-exposure prophylaxis (PEP).'"
      ]
     },
     "execution_count": 505,
     "metadata": {},
     "output_type": "execute_result"
    }
   ],
   "source": [
    "output['choices'][3]['text']"
   ]
  },
  {
   "cell_type": "code",
   "execution_count": 512,
   "id": "692aa0c6",
   "metadata": {},
   "outputs": [
    {
     "name": "stdout",
     "output_type": "stream",
     "text": [
      "[0, 1]\n",
      "[2, 3]\n"
     ]
    }
   ],
   "source": [
    "prev=0\n",
    "for i in range(2,5,2):\n",
    "    print([idx for idx in range(prev,i)])\n",
    "    prev = i"
   ]
  },
  {
   "cell_type": "code",
   "execution_count": 493,
   "id": "c48decf3",
   "metadata": {},
   "outputs": [
    {
     "data": {
      "text/plain": [
       "(0.0, ['No candidate sentences found.', 'No candidate sentences found.'])"
      ]
     },
     "execution_count": 493,
     "metadata": {},
     "output_type": "execute_result"
    }
   ],
   "source": [
    "ContextRelevacy(2).score(q, c)"
   ]
  },
  {
   "cell_type": "code",
   "execution_count": 399,
   "id": "7fbe8a61",
   "metadata": {},
   "outputs": [],
   "source": [
    "# print((Context_relevency.format(q,c)))"
   ]
  },
  {
   "cell_type": "code",
   "execution_count": 488,
   "id": "d4d94e42",
   "metadata": {},
   "outputs": [
    {
     "data": {
      "text/plain": [
       "['C o n s i s t e n t   c o n d o m   u s e   r e d u c e s   t h e   r i s k   o f   H I V   t r a n s m i s s i o n   b y   a p p r o x i m a t e l y   8 0 %   o v e r   t h e   l o n g   t e r m ',\n",
       " '  P r e - e x p o s u r e   p r o p h y l a x i s   ( P r E P )   w i t h   a   d a i l y   d o s e   o f   t h e   m e d i c a t i o n s   t e n o f o v i r ,   w i t h   o r   w i t h o u t   e m t r i c i t a b i n e ,   i s   e f f e c t i v e   i n   p e o p l e   a t   h i g h   r i s k   i n c l u d i n g   m e n   w h o   h a v e   s e x   w i t h   m e n ,   c o u p l e s   w h e r e   o n e   i s   H I V - p o s i t i v e ,   a n d   y o u n g   h e t e r o s e x u a l s   i n   A f r i c a ',\n",
       " '  A   c o u r s e   o f   a n t i r e t r o v i r a l s   a d m i n i s t e r e d   w i t h i n   4 8   t o   7 2   h o u r s   a f t e r   e x p o s u r e   t o   H I V - p o s i t i v e   b l o o d   o r   g e n i t a l   s e c r e t i o n s   i s   r e f e r r e d   t o   a s   p o s t - e x p o s u r e   p r o p h y l a x i s   ( P E P ) ']"
      ]
     },
     "execution_count": 488,
     "metadata": {},
     "output_type": "execute_result"
    }
   ],
   "source": [
    "sent_tokenize(\" \".join(paras[0]))"
   ]
  },
  {
   "cell_type": "code",
   "execution_count": 401,
   "id": "9dc590bb",
   "metadata": {},
   "outputs": [
    {
     "data": {
      "text/plain": [
       "0.88868356"
      ]
     },
     "execution_count": 401,
     "metadata": {},
     "output_type": "execute_result"
    }
   ],
   "source": [
    "SentenceAgreement().evaluate(paras)"
   ]
  },
  {
   "cell_type": "code",
   "execution_count": 461,
   "id": "2e5979b8",
   "metadata": {},
   "outputs": [
    {
     "data": {
      "text/plain": [
       "0.047619047619047616"
      ]
     },
     "execution_count": 461,
     "metadata": {},
     "output_type": "execute_result"
    }
   ],
   "source": [
    "SentenceAgreement(\"jaccard_score\").jaccard_score(paras[0],paras[0])"
   ]
  },
  {
   "cell_type": "code",
   "execution_count": 408,
   "id": "705da870",
   "metadata": {},
   "outputs": [
    {
     "data": {
      "text/plain": [
       "18"
      ]
     },
     "execution_count": 408,
     "metadata": {},
     "output_type": "execute_result"
    }
   ],
   "source": [
    "len(c.split('. '))"
   ]
  },
  {
   "cell_type": "code",
   "execution_count": 435,
   "id": "d04330ba",
   "metadata": {},
   "outputs": [],
   "source": [
    "import re"
   ]
  },
  {
   "cell_type": "code",
   "execution_count": 489,
   "id": "9e7b8030",
   "metadata": {},
   "outputs": [
    {
     "data": {
      "text/plain": [
       "'Consistent condom use reduces the risk of HIV transmission by approximately 80% over the long term. Pre-exposure prophylaxis (PrEP) with a daily dose of the medications tenofovir, with or without emtricitabine, is effective in people at high risk including men who have sex with men, couples where one is HIV-positive, and young heterosexuals in Africa. A course of antiretrovirals administered within 48 to 72 hours after exposure to HIV-positive blood or genital secretions is referred to as post-exposure prophylaxis (PEP).'"
      ]
     },
     "execution_count": 489,
     "metadata": {},
     "output_type": "execute_result"
    }
   ],
   "source": [
    "paras[0]"
   ]
  },
  {
   "cell_type": "code",
   "execution_count": 467,
   "id": "1bc7ce6f",
   "metadata": {},
   "outputs": [
    {
     "data": {
      "text/plain": [
       "[26, 2286, 3055]"
      ]
     },
     "execution_count": 467,
     "metadata": {},
     "output_type": "execute_result"
    }
   ],
   "source": [
    "[c.find(s) for s in sent_tokenize(paras[0])]"
   ]
  },
  {
   "cell_type": "code",
   "execution_count": 466,
   "id": "ffecc23f",
   "metadata": {},
   "outputs": [
    {
     "data": {
      "text/plain": [
       "['Consistent condom use reduces the risk of HIV transmission by approximately 80% over the long term',\n",
       " 'Pre-exposure prophylaxis (PrEP) with a daily dose of the medications tenofovir, with or without emtricitabine, is effective in people at high risk',\n",
       " 'A course of antiretrovirals administered within 48 to 72 hours after exposure to HIV-positive blood or genital secretions is referred to as post-exposure prophylaxis (PEP)']"
      ]
     },
     "execution_count": 466,
     "metadata": {},
     "output_type": "execute_result"
    }
   ],
   "source": [
    "sent_tokenize(paras[1])"
   ]
  },
  {
   "cell_type": "code",
   "execution_count": 454,
   "id": "89c5d822",
   "metadata": {},
   "outputs": [
    {
     "data": {
      "text/plain": [
       "['Prevention\\nSexual contact\\nConsistent condom use reduces the risk of HIV transmission by approximately 80% over the long term.',\n",
       " 'When condoms are used consistently by a couple in which one person is infected, the rate of HIV infection is less than 1% per year.',\n",
       " 'There is some evidence to suggest that female condoms may provide an equivalent level of protection.',\n",
       " 'Application of a vaginal gel containing tenofovir (a reverse transcriptase inhibitor) immediately before sex seems to reduce infection rates by approximately 40% among African women.',\n",
       " 'By contrast, use of the spermicide nonoxynol-9 may increase the risk of transmission due to its tendency to cause vaginal and rectal irritation.Circumcision in sub-Saharan Africa \"reduces the acquisition of HIV by heterosexual men by between 38% and 66% over 24 months\".',\n",
       " 'Owing to these studies, both the World Health Organization and UNAIDS recommended male circumcision in 2007 as a method of preventing female-to-male HIV transmission in areas with high rates of HIV.',\n",
       " 'However, whether it protects against male-to-female transmission is disputed, and whether it is of benefit in developed countries and among men who have sex with men is undetermined.Programs encouraging sexual abstinence do not appear to affect subsequent HIV risk.',\n",
       " 'Evidence of any benefit from peer education is equally poor.',\n",
       " 'Comprehensive sexual education provided at school may decrease high-risk behavior.',\n",
       " 'A substantial minority of young people continues to engage in high-risk practices despite knowing about HIV/AIDS, underestimating their own risk of becoming infected with HIV.',\n",
       " 'Voluntary counseling and testing people for HIV does not affect risky behavior in those who test negative but does increase condom use in those who test positive.',\n",
       " 'Enhanced family planning services appear to increase the likelihood of women with HIV using contraception, compared to basic services.',\n",
       " 'It is not known whether treating other sexually transmitted infections is effective in preventing HIV.\\n\\nPre-exposure\\nAntiretroviral treatment among people with HIV whose CD4 count ≤ 550 cells/µL is a very effective way to prevent HIV infection of their partner (a strategy known as treatment as prevention, or TASP).',\n",
       " 'TASP is associated with a 10- to 20-fold reduction in transmission risk.',\n",
       " 'Pre-exposure prophylaxis (PrEP) with a daily dose of the medications tenofovir, with or without emtricitabine, is effective in people at high risk including men who have sex with men, couples where one is HIV-positive, and young heterosexuals in Africa.',\n",
       " 'It may also be effective in intravenous drug users, with a study finding a decrease in risk of 0.7 to 0.4 per 100 person years.',\n",
       " 'The USPSTF, in 2019, recommended PrEP in those who are at high risk.Universal precautions within the health care environment are believed to be effective in decreasing the risk of HIV.',\n",
       " 'Intravenous drug use is an important risk factor, and harm reduction strategies such as needle-exchange programs and opioid substitution therapy appear effective in decreasing this risk.\\n\\nPost-exposure\\nA course of antiretrovirals administered within 48 to 72 hours after exposure to HIV-positive blood or genital secretions is referred to as post-exposure prophylaxis (PEP).',\n",
       " 'The use of the single agent zidovudine reduces the risk of.']"
      ]
     },
     "execution_count": 454,
     "metadata": {},
     "output_type": "execute_result"
    }
   ],
   "source": [
    "sent_tokenize(c)"
   ]
  },
  {
   "cell_type": "code",
   "execution_count": 444,
   "id": "eed5d95a",
   "metadata": {},
   "outputs": [
    {
     "data": {
      "text/plain": [
       "0.10526315789473684"
      ]
     },
     "execution_count": 444,
     "metadata": {},
     "output_type": "execute_result"
    }
   ],
   "source": [
    "2/19"
   ]
  },
  {
   "cell_type": "code",
   "execution_count": 433,
   "id": "e30d88c6",
   "metadata": {},
   "outputs": [
    {
     "data": {
      "text/plain": [
       "['History\\nDiscovery\\nThe first news story on the disease appeared on May 18, 1981, in the gay newspaper New York Native.',\n",
       " 'AIDS was first clinically reported on June 5, 1981, with five cases in the United States.',\n",
       " 'The initial cases were a cluster of injecting drug users and gay men with no known cause of impaired immunity who showed symptoms of Pneumocystis carinii pneumonia (PCP), a rare opportunistic infection that was known to occur in people with very compromised immune systems.',\n",
       " \"Soon thereafter, a large number of homosexual men developed a generally rare skin cancer called Kaposi's sarcoma (KS).\",\n",
       " 'Many more cases of PCP and KS emerged, alerting U.S.',\n",
       " 'Centers for Disease Control and Prevention (CDC) and a CDC task force was formed to monitor the outbreak.In the early days, the CDC did not have an official name for the disease, often referring to it by way of diseases associated with it, such as lymphadenopathy, the disease after which the discoverers of HIV originally named the virus.',\n",
       " \"They also used Kaposi's sarcoma and opportunistic infections, the name by which a task force had been set up in 1981.\",\n",
       " 'At one point the CDC referred to it as the \"4H disease\", as the syndrome seemed to affect heroin users, homosexuals, hemophiliacs, and Haitians.',\n",
       " 'The term GRID, which stood for gay-related immune deficiency, had also been coined.',\n",
       " 'However, after determining that AIDS was not isolated to the gay community, it was realized that the term GRID was misleading, and the term AIDS was introduced at a meeting in July 1982.',\n",
       " 'By September 1982 the CDC started referring to the disease as AIDS.In 1983, two separate research groups led by Robert Gallo and Luc Montagnier declared that a novel retrovirus may have been infecting people with AIDS, and published their findings in the same issue of the journal Science.',\n",
       " 'Gallo claimed a virus which his group had isolated from a person with AIDS was strikingly similar in shape to other human T-lymphotropic viruses (HTLVs) that his group had been the first to isolate.',\n",
       " \"Gallo's group called their newly isolated virus HTLV-III.\",\n",
       " \"At the same time, Montagnier's group isolated a virus from a person presenting with swelling of the lymph nodes of the neck and physical weakness, two characteristic symptoms of AIDS.\",\n",
       " \"Contradicting the report from Gallo's group, Montagnier and his colleagues showed that core proteins of this virus were immunologically different from those of HTLV-I.\",\n",
       " \"Montagnier's group named their isolated virus lymphadenopathy-associated virus (LAV).\",\n",
       " 'As these two viruses turned out to be the same, in 1986, LAV and HTLV-III were renamed HIV.\\n\\nOrigins\\nThe origin of HIV / AIDS and the circumstances that led to its emergence remain unsolved.Both HIV-1 and HIV-2 are believed to have originated in non-human primates in West-central Africa and were transferred to humans in the early 20th century.',\n",
       " 'HIV-1 appears to have originated in southern Cameroon through the evolution of SIV(cpz), a simian immunodeficiency virus (SIV) that infects wild chimpanzees (HIV-1 descends from the SIVcpz endemic in the chimpanzee subspecies Pan troglodytes.']"
      ]
     },
     "execution_count": 433,
     "metadata": {},
     "output_type": "execute_result"
    }
   ],
   "source": [
    "sent_tokenize(c)"
   ]
  },
  {
   "cell_type": "code",
   "execution_count": 434,
   "id": "842c8093",
   "metadata": {},
   "outputs": [
    {
     "data": {
      "text/plain": [
       "['The first news story on the disease appeared on May 18, 1981, in the gay newspaper New York Native.',\n",
       " 'AIDS was first clinically reported on June 5, 1981, with five cases in the United States.',\n",
       " 'HIV-1 appears to have originated in southern Cameroon through the evolution of SIV(cpz), a simian immunodeficiency virus (SIV) that infects wild chimpanzees.']"
      ]
     },
     "execution_count": 434,
     "metadata": {},
     "output_type": "execute_result"
    }
   ],
   "source": [
    "sent_tokenize(paras[0])"
   ]
  },
  {
   "cell_type": "code",
   "execution_count": 417,
   "id": "b06c0ee9",
   "metadata": {},
   "outputs": [
    {
     "data": {
      "text/plain": [
       "['Word1', ' word2', ' word3', '']"
      ]
     },
     "execution_count": 417,
     "metadata": {},
     "output_type": "execute_result"
    }
   ],
   "source": [
    "\"Word1. word2. word3.\".split('.')"
   ]
  },
  {
   "cell_type": "code",
   "execution_count": 416,
   "id": "8ce7a110",
   "metadata": {},
   "outputs": [
    {
     "data": {
      "text/plain": [
       "0.05555555555555555"
      ]
     },
     "execution_count": 416,
     "metadata": {},
     "output_type": "execute_result"
    }
   ],
   "source": [
    "1/18"
   ]
  },
  {
   "cell_type": "code",
   "execution_count": 282,
   "id": "839b546b",
   "metadata": {},
   "outputs": [
    {
     "data": {
      "text/plain": [
       "array([0.31127658, 0.7124167 , 0.38770333, 0.36687687, 0.3265456 ,\n",
       "       0.97304463], dtype=float32)"
      ]
     },
     "execution_count": 282,
     "metadata": {},
     "output_type": "execute_result"
    }
   ],
   "source": [
    "import itertools\n",
    "scores = cross_encoder.predict(list(itertools.product(paras[0].split('. '),paras[1].split('. '))))\n",
    "scores.reshape(len())"
   ]
  },
  {
   "cell_type": "code",
   "execution_count": 118,
   "id": "faf2ddd5",
   "metadata": {},
   "outputs": [
    {
     "data": {
      "text/plain": [
       "'\\nThe theory of general relativity predicts that a sufficiently compact mass can deform spacetime to form a black hole.'"
      ]
     },
     "execution_count": 118,
     "metadata": {},
     "output_type": "execute_result"
    }
   ],
   "source": [
    "output"
   ]
  },
  {
   "cell_type": "code",
   "execution_count": 182,
   "id": "b3582dad",
   "metadata": {},
   "outputs": [
    {
     "data": {
      "text/plain": [
       "'Brown State Fishing Lake (sometimes also known as Brown State Fishing Lake And Wildlife Area) is a protected area in Brown County, Kansas in the United States.  As of the 2010 census, the county population was 9,984.'"
      ]
     },
     "execution_count": 182,
     "metadata": {},
     "output_type": "execute_result"
    }
   ],
   "source": [
    "hotpot_qa[i]['answer_context']"
   ]
  },
  {
   "cell_type": "code",
   "execution_count": 68,
   "id": "997097ab",
   "metadata": {},
   "outputs": [
    {
     "name": "stdout",
     "output_type": "stream",
     "text": [
      "Scott Derrickson (born July 16, 1966) is an American director, screenwriter and producer. \n",
      "Edward Davis Wood Jr. (October 10, 1924 – December 10, 1978) was an American filmmaker, actor, writer, producer, and director.\n"
     ]
    }
   ],
   "source": [
    "print(answer_ex1)"
   ]
  },
  {
   "cell_type": "code",
   "execution_count": 259,
   "id": "34d620a7",
   "metadata": {},
   "outputs": [],
   "source": [
    "from nltk.tokenize import sent_tokenize"
   ]
  },
  {
   "cell_type": "code",
   "execution_count": 260,
   "id": "148c4dee",
   "metadata": {},
   "outputs": [
    {
     "data": {
      "text/plain": [
       "[\"In 2020, the city had an estimated population density of 29,302.37 inhabitants per square mile (11,313.71/km2), rendering it the nation's most densely populated of all larger municipalities (those with more than 100,000 residents).\",\n",
       " \"The borough of Manhattan's 2017 population density of 72,918 inhabitants per square mile (28,154/km2) makes it the highest of any county in the United States.\"]"
      ]
     },
     "execution_count": 260,
     "metadata": {},
     "output_type": "execute_result"
    }
   ],
   "source": []
  },
  {
   "cell_type": "code",
   "execution_count": null,
<<<<<<< HEAD
   "id": "a6aee1fa",
=======
   "id": "364d9627",
>>>>>>> 2661290b
   "metadata": {},
   "outputs": [],
   "source": []
  }
 ],
 "metadata": {
  "kernelspec": {
   "display_name": "ragas",
   "language": "python",
   "name": "ragas"
  },
  "language_info": {
   "codemirror_mode": {
    "name": "ipython",
    "version": 3
   },
   "file_extension": ".py",
   "mimetype": "text/x-python",
   "name": "python",
   "nbconvert_exporter": "python",
   "pygments_lexer": "ipython3",
   "version": "3.10.8"
  }
 },
 "nbformat": 4,
 "nbformat_minor": 5
}<|MERGE_RESOLUTION|>--- conflicted
+++ resolved
@@ -32,11 +32,7 @@
   },
   {
    "cell_type": "code",
-<<<<<<< HEAD
-   "execution_count": 1,
-=======
    "execution_count": 11,
->>>>>>> 2661290b
    "id": "7bfb2480",
    "metadata": {},
    "outputs": [],
@@ -54,11 +50,7 @@
   },
   {
    "cell_type": "code",
-<<<<<<< HEAD
-   "execution_count": 2,
-=======
    "execution_count": 12,
->>>>>>> 2661290b
    "id": "e4168502",
    "metadata": {},
    "outputs": [],
@@ -68,11 +60,7 @@
   },
   {
    "cell_type": "code",
-<<<<<<< HEAD
-   "execution_count": 3,
-=======
    "execution_count": 7,
->>>>>>> 2661290b
    "id": "9adac051",
    "metadata": {},
    "outputs": [],
@@ -82,11 +70,7 @@
   },
   {
    "cell_type": "code",
-<<<<<<< HEAD
-   "execution_count": 4,
-=======
    "execution_count": 8,
->>>>>>> 2661290b
    "id": "21e09881",
    "metadata": {},
    "outputs": [],
@@ -104,11 +88,7 @@
   },
   {
    "cell_type": "code",
-<<<<<<< HEAD
-   "execution_count": 5,
-=======
    "execution_count": 3,
->>>>>>> 2661290b
    "id": "b3139189",
    "metadata": {},
    "outputs": [
@@ -117,13 +97,8 @@
      "output_type": "stream",
      "text": [
       "{\n",
-<<<<<<< HEAD
-      "  \"content\": \"How can I assist you today?\",\n",
-      "  \"role\": \"assistant\"\n",
-=======
       "  \"role\": \"assistant\",\n",
       "  \"content\": \"How can I assist you today?\"\n",
->>>>>>> 2661290b
       "}\n"
      ]
     }
@@ -145,11 +120,7 @@
   },
   {
    "cell_type": "code",
-<<<<<<< HEAD
-   "execution_count": 124,
-=======
    "execution_count": 13,
->>>>>>> 2661290b
    "id": "4bce4c53",
    "metadata": {},
    "outputs": [],
@@ -185,11 +156,7 @@
   },
   {
    "cell_type": "code",
-<<<<<<< HEAD
-   "execution_count": 7,
-=======
    "execution_count": 6,
->>>>>>> 2661290b
    "id": "4d9b4e31",
    "metadata": {},
    "outputs": [],
@@ -2321,11 +2288,7 @@
   {
    "cell_type": "code",
    "execution_count": null,
-<<<<<<< HEAD
-   "id": "a6aee1fa",
-=======
    "id": "364d9627",
->>>>>>> 2661290b
    "metadata": {},
    "outputs": [],
    "source": []
