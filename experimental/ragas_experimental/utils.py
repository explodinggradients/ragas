__all__ = [
    "create_nano_id",
    "async_to_sync",
    "get_test_directory",
]

import asyncio
import functools
import os
import string
import tempfile
import uuid
<<<<<<< HEAD
from collections import Counter
import random
import typing as t
from pathlib import Path
=======
>>>>>>> 71c69181

from rich.console import Console

console = Console()


def create_nano_id(size=12):
    # Define characters to use (alphanumeric)
    alphabet = string.ascii_letters + string.digits

    # Generate UUID and convert to int
    uuid_int = uuid.uuid4().int

    # Convert to base62
    result = ""
    while uuid_int:
        uuid_int, remainder = divmod(uuid_int, len(alphabet))
        result = alphabet[remainder] + result

    # Pad if necessary and return desired length
    return result[:size]


def async_to_sync(async_func):
    """Convert an async function to a sync function"""

    @functools.wraps(async_func)
    def sync_wrapper(*args, **kwargs):
        try:
            loop = asyncio.get_event_loop()
            if loop.is_running():
                import concurrent.futures

                with concurrent.futures.ThreadPoolExecutor() as executor:
                    future = executor.submit(asyncio.run, async_func(*args, **kwargs))
                    return future.result()
            else:
                return loop.run_until_complete(async_func(*args, **kwargs))
        except RuntimeError:
            return asyncio.run(async_func(*args, **kwargs))

    return sync_wrapper


# Helper function for tests
def get_test_directory():
    """Create a test directory that will be cleaned up on process exit.

    Returns:
        str: Path to test directory
    """
    # Create a directory in the system temp directory
    test_dir = os.path.join(tempfile.gettempdir(), f"ragas_test_{create_nano_id()}")
    os.makedirs(test_dir, exist_ok=True)

    return test_dir


class MemorableNames:
    """Generator for memorable, unique names for experiments and datasets."""

    def __init__(self):
        # List of adjectives (similar to what Docker uses)
        self.adjectives = [
            "admiring",
            "adoring",
            "affectionate",
            "agitated",
            "amazing",
            "angry",
            "awesome",
            "blissful",
            "bold",
            "boring",
            "brave",
            "busy",
            "charming",
            "clever",
            "cool",
            "compassionate",
            "competent",
            "condescending",
            "confident",
            "cranky",
            "crazy",
            "dazzling",
            "determined",
            "distracted",
            "dreamy",
            "eager",
            "ecstatic",
            "elastic",
            "elated",
            "elegant",
            "eloquent",
            "epic",
            "fervent",
            "festive",
            "flamboyant",
            "focused",
            "friendly",
            "frosty",
            "gallant",
            "gifted",
            "goofy",
            "gracious",
            "happy",
            "hardcore",
            "heuristic",
            "hopeful",
            "hungry",
            "infallible",
            "inspiring",
            "jolly",
            "jovial",
            "keen",
            "kind",
            "laughing",
            "loving",
            "lucid",
            "magical",
            "mystifying",
            "modest",
            "musing",
            "naughty",
            "nervous",
            "nifty",
            "nostalgic",
            "objective",
            "optimistic",
            "peaceful",
            "pedantic",
            "pensive",
            "practical",
            "priceless",
            "quirky",
            "quizzical",
            "relaxed",
            "reverent",
            "romantic",
            "sad",
            "serene",
            "sharp",
            "silly",
            "sleepy",
            "stoic",
            "stupefied",
            "suspicious",
            "sweet",
            "tender",
            "thirsty",
            "trusting",
            "upbeat",
            "vibrant",
            "vigilant",
            "vigorous",
            "wizardly",
            "wonderful",
            "xenodochial",
            "youthful",
            "zealous",
            "zen",
        ]

        # List of influential computer scientists and tech entrepreneurs
        self.scientists = [
            "turing",
            "hopper",
            "knuth",
            "torvalds",
            "ritchie",
            "thompson",
            "dijkstra",
            "kay",
            "wozniak",
            "gates",
            "jobs",
            "musk",
            "bezos",
            "lovelace",
            "berners_lee",
            "cerf",
            "gosling",
            "kernighan",
            "lamport",
            "mccarthy",
            "minsky",
            "rossum",
            "backus",
            "engelbart",
            "hamilton",
            "chomsky",
            "shannon",
            "zuckerberg",
            "page",
            "brin",
            "matsumoto",
            "stallman",
            "stroustrup",
            "cook",
            "neumann",
            "babbage",
            "tanenbaum",
            "rivest",
            "shamir",
            "adleman",
            "carmack",
            "andreessen",
            "ullman",
            "postel",
            "huffman",
            "boole",
            "curry",
            "liskov",
            "wing",
            "goldwasser",
            "hoare",
            "milner",
            "perlis",
            "sutherland",
            "tarjan",
            "valiant",
            "yao",
            "hopcroft",
            "naur",
            "wilkes",
            "codd",
            "diffie",
            "hellman",
            "pearl",
            "thiel",
            "narayen",
            "nadella",
            "pichai",
            "dorsey",
        ]

        self.used_names = set()

    def generate_name(self):
        """Generate a single memorable name."""
        adjective = random.choice(self.adjectives)
        scientist = random.choice(self.scientists)
        return f"{adjective}_{scientist}"

    def generate_unique_name(self):
        """Generate a unique memorable name."""
        attempts = 0
        max_attempts = 100  # Prevent infinite loops

        while attempts < max_attempts:
            name = self.generate_name()
            if name not in self.used_names:
                self.used_names.add(name)
                return name
            attempts += 1

        # If we exhaust our combinations, add a random suffix
        base_name = self.generate_name()
        unique_name = f"{base_name}_{random.randint(1000, 9999)}"
        self.used_names.add(unique_name)
        return unique_name

    def generate_unique_names(self, count):
        """Generate multiple unique memorable names."""
        return [self.generate_unique_name() for _ in range(count)]


# Global instance for easy access
memorable_names = MemorableNames()


def find_git_root(start_path: t.Union[str, Path, None] = None) -> Path:
    """Find the root directory of a git repository by traversing up from the start path."""
    # Start from the current directory if no path is provided
    if start_path is None:
        start_path = Path.cwd()
    else:
        start_path = Path(start_path).resolve()

    # Check if the current directory is a git repository
    current_path = start_path
    while current_path != current_path.parent:  # Stop at filesystem root
        if (current_path / ".git").exists() and (current_path / ".git").is_dir():
            return current_path

        # Move up to the parent directory
        current_path = current_path.parent

    # Final check for the root directory
    if (current_path / ".git").exists() and (current_path / ".git").is_dir():
        return current_path

    # No git repository found
    raise ValueError(f"No git repository found in or above {start_path}")<|MERGE_RESOLUTION|>--- conflicted
+++ resolved
@@ -10,13 +10,10 @@
 import string
 import tempfile
 import uuid
-<<<<<<< HEAD
 from collections import Counter
 import random
 import typing as t
 from pathlib import Path
-=======
->>>>>>> 71c69181
 
 from rich.console import Console
 
