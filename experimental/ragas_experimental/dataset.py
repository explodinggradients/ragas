"""A python list like object that contains your evaluation data."""

__all__ = [
    "BaseModelType",
    "DataTable",
    "Dataset",
]

import typing as t
from typing import overload, Literal

try:
    import pandas as pd
except ImportError:
    pd = None

from ragas_experimental.model.pydantic_model import (
    ExtendedPydanticBaseModel as BaseModel,
)

from .backends import DataTableBackend

# Type-only imports
if t.TYPE_CHECKING:
    from .project.core import Project

BaseModelType = t.TypeVar("BaseModelType", bound=BaseModel)


class DataTable(t.Generic[BaseModelType]):
    """A list-like interface for managing datatable entries with backend synchronization.

    This class behaves like a Python list while synchronizing operations with the
    chosen backend (Ragas API or local filesystem). Base class for Dataset and Experiment.
    """

    # Type-safe overloads for dataset creation
    @overload
    @classmethod
    def create(
        cls,
        name: str,
        model: t.Type[BaseModel],
        project: "Project",
        dataset_type: Literal["datasets"] = "datasets",
    ) -> "DataTable[BaseModel]": ...

    @overload
    @classmethod
    def create(
        cls,
        name: str,
        model: t.Type[BaseModel],
        project: "Project",
        dataset_type: Literal["experiments"],
    ) -> "DataTable[BaseModel]": ...

    @classmethod
    def create(
        cls,
        name: str,
        model: t.Type[BaseModel],
        project: "Project",
        dataset_type: Literal["datasets", "experiments"] = "datasets",
    ) -> "DataTable[BaseModel]":
        """Create a new dataset with type-safe parameters.

        Args:
            name: Name of the dataset
            model: Pydantic model class for entries
            project: Project instance to create the dataset in
            dataset_type: Type of dataset ("datasets" or "experiments")

        Returns:
            Dataset: A new dataset instance

        Examples:
            >>> # Create a dataset
            >>> dataset = Dataset.create("my_data", MyModel, project)

            >>> # Create an experiment
            >>> experiment = Dataset.create("my_experiment", MyModel, project, "experiments")
        """
        # Use the project's backend to create the dataset
        if dataset_type == "datasets":
            dataset_id = project._backend.create_dataset(name, model)
            backend = project._backend.get_dataset_backend(dataset_id, name, model)
        else:  # experiments
            dataset_id = project._backend.create_experiment(name, model)
            backend = project._backend.get_experiment_backend(dataset_id, name, model)

        # Create the dataset with the simplified constructor
        return cls._create_with_backend(
            name=name,
            model=model,
            project_id=project.project_id,
            dataset_id=dataset_id,
            datatable_type=dataset_type,
            backend=backend,
        )

    # Type-safe overloads for getting existing datasets
    @overload
    @classmethod
    def get_dataset(
        cls,
        name: str,
        model: t.Type[BaseModel],
        project: "Project",
        dataset_type: Literal["datasets"] = "datasets",
    ) -> "DataTable[BaseModel]": ...

    @overload
    @classmethod
    def get_dataset(
        cls,
        name: str,
        model: t.Type[BaseModel],
        project: "Project",
        dataset_type: Literal["experiments"],
    ) -> "DataTable[BaseModel]": ...

    @classmethod
    def get_dataset(
        cls,
        name: str,
        model: t.Type[BaseModel],
        project: "Project",
        dataset_type: Literal["datasets", "experiments"] = "datasets",
    ) -> "DataTable[BaseModel]":
        """Get an existing dataset by name with type-safe parameters.

        Args:
            name: Name of the dataset to retrieve
            model: Pydantic model class for entries
            project: Project instance containing the dataset
            dataset_type: Type of dataset ("datasets" or "experiments")

        Returns:
            Dataset: The existing dataset instance

        Examples:
            >>> # Get a dataset
            >>> dataset = Dataset.get_dataset("my_data", MyModel, project)

            >>> # Get an experiment
            >>> experiment = Dataset.get_dataset("my_experiment", MyModel, project, "experiments")
        """
        # Use the project's backend to get the dataset
        if dataset_type == "datasets":
            dataset_id, _ = project._backend.get_dataset_by_name(name, model)
            backend = project._backend.get_dataset_backend(dataset_id, name, model)
        else:  # experiments
            dataset_id, _ = project._backend.get_experiment_by_name(name, model)
            backend = project._backend.get_experiment_backend(dataset_id, name, model)

        # Create the dataset with the simplified constructor
        return cls._create_with_backend(
            name=name,
            model=model,
            project_id=project.project_id,
            dataset_id=dataset_id,
            datatable_type=dataset_type,
            backend=backend,
        )

    @classmethod
    def _create_with_backend(
        cls,
        name: str,
        model: t.Type[BaseModel],
        project_id: str,
        dataset_id: str,
        datatable_type: t.Literal["datasets", "experiments"],
        backend: DataTableBackend,
    ) -> "DataTable[BaseModel]":
        """Internal helper to create a dataset with a backend instance.

        Args:
            name: Dataset name
            model: Pydantic model class
            project_id: Project ID
            dataset_id: Dataset ID
            datatable_type: Dataset or experiment type
            backend: Backend instance

        Returns:
            DataTable: New datatable instance
        """
        # Create the instance without calling __init__
        instance = cls.__new__(cls)

        # Set basic properties
        instance.name = name
        instance.model = model
        instance.project_id = project_id
        instance.dataset_id = dataset_id
        instance.backend_type = getattr(backend, "backend_type", "unknown")
        instance.datatable_type = datatable_type
        instance._entries = []
        instance._backend = backend

        # Initialize the backend with this dataset
        instance._backend.initialize(instance)

        # Initialize column mapping if it doesn't exist yet
        if not hasattr(instance.model, "__column_mapping__"):
            instance.model.__column_mapping__ = {}

        # Get column mappings from backend and update the model's mapping
        column_mapping = instance._backend.get_column_mapping(model)
        for field_name, column_id in column_mapping.items():
            instance.model.__column_mapping__[field_name] = column_id

        return instance

    def __init__(
        self,
        name: str,
        model: t.Type[BaseModel],
        project_id: str,
        dataset_id: str,
        datatable_type: t.Literal["datasets", "experiments"],
        backend: DataTableBackend,
    ):
        """Initialize a Dataset with a backend instance.

        Note: This constructor is primarily for internal use.
        For new code, prefer using Dataset.create() or Dataset.get() class methods.

        Args:
            name: The name of the dataset
            model: The Pydantic model class for entries
            project_id: The ID of the parent project
            dataset_id: The ID of this dataset
            datatable_type: Whether this is for "datasets" or "experiments"
            backend: The backend instance to use
        """
        # Store basic properties
        self.name = name
        self.model = model
        self.project_id = project_id
        self.dataset_id = dataset_id
        self.backend_type = getattr(backend, "backend_type", "unknown")
        self.datatable_type = datatable_type
        self._entries: t.List[BaseModelType] = []
        self._backend = backend

        # Initialize the backend with this dataset
        self._backend.initialize(self)

        # Initialize column mapping if it doesn't exist yet
        if not hasattr(self.model, "__column_mapping__"):
            self.model.__column_mapping__ = {}

        # Get column mappings from backend and update the model's mapping
        column_mapping = self._backend.get_column_mapping(model)

        # Update the model's column mapping
        for field_name, column_id in column_mapping.items():
            self.model.__column_mapping__[field_name] = column_id

    def __getitem__(
        self, key: t.Union[int, slice]
    ) -> t.Union[BaseModelType, "Dataset[BaseModelType]"]:
        """Get an entry by index or slice."""
        if isinstance(key, slice):
            # Create a shallow copy of the dataset
            new_dataset = object.__new__(type(self))

            # Copy all attributes
            new_dataset.name = self.name
            new_dataset.model = self.model
            new_dataset.project_id = self.project_id
            new_dataset.dataset_id = self.dataset_id
            new_dataset.backend_type = self.backend_type
            new_dataset.datatable_type = self.datatable_type

            # Share the same backend reference
            new_dataset._backend = self._backend

            # Set the entries to the sliced entries
            new_dataset._entries = self._entries[key]

            return new_dataset
        else:
            return self._entries[key]

    def __setitem__(self, index: int, entry: BaseModelType) -> None:
        """Update an entry at the given index and sync to backend."""
        if not isinstance(entry, self.model):
            raise TypeError(f"Entry must be an instance of {self.model.__name__}")

        # Get existing entry to get its ID
        existing = self._entries[index]
        if hasattr(existing, "_row_id") and existing._row_id:
            entry._row_id = existing._row_id

        # Update in backend
        self._backend.update_entry(entry)

        # Update local cache
        self._entries[index] = entry

    def __repr__(self) -> str:
        """String representation of the dataset."""
        return (
            f"Dataset(name='{self.name}', model={self.model.__name__}, len={len(self)})"
        )

    def __len__(self) -> int:
        """Get the number of entries in the dataset."""
        return len(self._entries)

    def __iter__(self) -> t.Iterator[BaseModelType]:
        """Iterate over the entries in the dataset."""
        return iter(self._entries)

    def get_fields_by_type(self, target_type: t.Any) -> t.List[str]:
        """Get field names that match the given type.

        Handles complex types like Union, Optional, etc. using typing helpers.

        Args:
            target_type: The type to match against

        Returns:
            List of field names with matching type
        """
        return_fields = []
        for field_name, field_info in self.model.model_fields.items():
            annotation = field_info.annotation

            # Handle direct type match
            if annotation == target_type:
                return_fields.append(field_name)
                continue

            # Handle complex types like Union, Optional, etc.
            origin = t.get_origin(annotation)
            args = t.get_args(annotation)

            # Check for Optional[target_type] or Union[target_type, None]
            if origin is t.Union and target_type in args:
                return_fields.append(field_name)
            # Check for List[target_type], Dict[_, target_type], etc.
            elif origin and args and any(arg == target_type for arg in args):
                return_fields.append(field_name)

        return return_fields

    def append(self, entry: BaseModelType) -> None:
        """Add a new entry to the dataset and sync to backend.

        Args:
            entry: The entry to add to the dataset
        """
        if not isinstance(entry, self.model):
            raise TypeError(f"Entry must be an instance of {self.model.__name__}")

        # Add to backend and get ID
        row_id = self._backend.append_entry(entry)

        # Store the ID
        entry._row_id = row_id

        # Add to local cache
        self._entries.append(entry)

    def pop(self, index: int = -1) -> BaseModelType:
        """Remove and return entry at index, sync deletion to backend.

        Args:
            index: The index of the entry to remove (default: -1, the last entry)

        Returns:
            The removed entry
        """
        # Get the entry
        entry = self._entries[index]

        # Get the row ID
        row_id = getattr(entry, "_row_id", None)
        if row_id is None:
            raise ValueError(
                "Entry has no row ID. This likely means it was not added or synced to the dataset."
            )

        # Delete from backend
        self._backend.delete_entry(row_id)

        # Remove from local cache
        return self._entries.pop(index)

    def load(self) -> None:
        """Load all entries from the backend."""
        # Get entries from backend
        self._entries = self._backend.load_entries(self.model)

    def load_as_dicts(self) -> t.List[t.Dict]:
        """Load all entries as dictionaries.

        Returns:
            List of dictionaries representing the entries
        """
        # Make sure we have entries
        if not self._entries:
            self.load()

        # Convert to dictionaries
        return [entry.model_dump() for entry in self._entries]

    def to_pandas(self) -> "pd.DataFrame":
        """Convert dataset to pandas DataFrame.

        Returns:
            pd.DataFrame: A DataFrame containing all entries

        Raises:
            ImportError: If pandas is not installed
        """
        if pd is None:
            raise ImportError(
                "pandas is required for to_pandas(). Install with: pip install pandas "
                "or pip install ragas_experimental[all]"
            )

        # Make sure we have data
        if not self._entries:
            self.load()

        # Convert entries to dictionaries
        data = [entry.model_dump() for entry in self._entries]
        return pd.DataFrame(data)

    def save(self, item: BaseModelType) -> None:
        """Save changes to an item to the backend.

        Args:
            item: The item to save
        """
        if not isinstance(item, self.model):
            raise TypeError(f"Item must be an instance of {self.model.__name__}")

        # Check if the item has a row ID
        if not hasattr(item, "_row_id") or not item._row_id:
            # Try to find it in our entries by matching
            for i, entry in enumerate(self._entries):
                if id(entry) == id(item):  # Check if it's the same object
                    if hasattr(entry, "_row_id") and entry._row_id:
                        item._row_id = entry._row_id
                        break

        if not hasattr(item, "_row_id") or not item._row_id:
            raise ValueError(
                "Cannot save: item is not from this dataset or was not properly synced"
            )

        # Update in backend
        self._backend.update_entry(item)

        # Update in local cache if needed
        self._update_local_entry(item)

    def _update_local_entry(self, item: BaseModelType) -> None:
        """Update an entry in the local cache.

        Args:
            item: The item to update
        """
        for i, entry in enumerate(self._entries):
            if (
                hasattr(entry, "_row_id")
                and hasattr(item, "_row_id")
                and entry._row_id == item._row_id
            ):
                # If it's not the same object, update our copy
                if id(entry) != id(item):
                    self._entries[i] = item
                break

    def get(
        self, field_value: t.Any, field_name: str = "_row_id"
    ) -> t.Optional[BaseModelType]:
        """Get an entry by field value.

        Args:
            field_value: The value to match
            field_name: The field to match against (default: "_row_id")

        Returns:
            The matching model instance or None if not found
        """
        # Check if we need to load entries
        if not self._entries:
            self.load()

        # Search in local entries first
        for entry in self._entries:
            if hasattr(entry, field_name) and getattr(entry, field_name) == field_value:
                return entry

        # If not found, try to get from backend
        if field_name == "_row_id":
            # Special case for row IDs
            for entry in self._entries:
                if hasattr(entry, "_row_id") and entry._row_id == field_value:
                    return entry
        else:
            # Use backend to search
            return self._backend.get_entry_by_field(field_name, field_value, self.model)

        return None

<<<<<<< HEAD

class Dataset(DataTable[BaseModelType]):
    """Dataset class for managing dataset entries.

    Inherits all functionality from DataTable. This class represents
    datasets specifically (as opposed to experiments).
    """

    pass
=======
    def train_test_split(
        self, test_size: float = 0.2, random_state: t.Optional[int] = None
    ) -> t.Tuple["Dataset[BaseModelType]", "Dataset[BaseModelType]"]:
        """Split the dataset into training and testing sets.

        Args:
            test_size: Proportion of the dataset to include in the test split (default: 0.2)
            random_state: Random seed for reproducibility (default: None)
        Returns:
            A tuple of two Datasets: (train_dataset, test_dataset)
        """
        if not self._entries:
            self.load()

        # Shuffle entries if random_state is set
        if random_state is not None:
            import random

            random.seed(random_state)
            random.shuffle(self._entries)

        # Calculate split index
        split_index = int(len(self._entries) * (1 - test_size))

        # Create new dataset instances without full initialization
        train_dataset = object.__new__(type(self))
        test_dataset = object.__new__(type(self))

        # Copy essential attributes
        for dataset in [train_dataset, test_dataset]:
            dataset.model = self.model
            dataset.project_id = self.project_id
            dataset._backend = self._backend
            dataset.backend_type = self.backend_type
            dataset.datatable_type = self.datatable_type

        # Set specific attributes for each dataset
        train_dataset.name = f"{self.name}_train"
        train_dataset.dataset_id = f"{self.dataset_id}_train"

        test_dataset.name = f"{self.name}_test"
        test_dataset.dataset_id = f"{self.dataset_id}_test"

        # Assign entries to the new datasets
        train_dataset._entries = self._entries[:split_index]
        test_dataset._entries = self._entries[split_index:]

        return train_dataset, test_dataset
>>>>>>> 356d6bf4
<|MERGE_RESOLUTION|>--- conflicted
+++ resolved
@@ -512,7 +512,6 @@
 
         return None
 
-<<<<<<< HEAD
 
 class Dataset(DataTable[BaseModelType]):
     """Dataset class for managing dataset entries.
@@ -522,7 +521,7 @@
     """
 
     pass
-=======
+
     def train_test_split(
         self, test_size: float = 0.2, random_state: t.Optional[int] = None
     ) -> t.Tuple["Dataset[BaseModelType]", "Dataset[BaseModelType]"]:
@@ -570,5 +569,4 @@
         train_dataset._entries = self._entries[:split_index]
         test_dataset._entries = self._entries[split_index:]
 
-        return train_dataset, test_dataset
->>>>>>> 356d6bf4
+        return train_dataset, test_dataset