"""Base class for all numeric metrics"""

__all__ = ["numeric_metric", "NumericMetric"]

import typing as t
from dataclasses import dataclass

from pydantic import create_model

from . import Metric
from .decorator import create_metric_decorator


@dataclass
class NumericMetric(Metric):
    range: t.Tuple[float, float] = (0.0, 1.0)

    def __post_init__(self):
        super().__post_init__()
<<<<<<< HEAD
        self._response_model = create_model("response_model", reason=(str, ...), result=(float, ...))
=======
        self._response_model = create_model("response_model", result=(float, ...))

    def get_correlation(
        self, gold_labels: t.List[float], predictions: t.List[float]
    ) -> float:
        """
        Calculate the correlation between gold labels and predictions.
        This is a placeholder method and should be implemented based on the specific metric.
        """
        try:
            from scipy.stats import pearsonr
        except ImportError:
            raise ImportError(
                "scipy is required for correlation calculation. "
                "Please install it with `pip install scipy`."
            )
        return pearsonr(gold_labels, predictions)[0]
>>>>>>> 7e979a82


numeric_metric = create_metric_decorator(NumericMetric)<|MERGE_RESOLUTION|>--- conflicted
+++ resolved
@@ -17,9 +17,6 @@
 
     def __post_init__(self):
         super().__post_init__()
-<<<<<<< HEAD
-        self._response_model = create_model("response_model", reason=(str, ...), result=(float, ...))
-=======
         self._response_model = create_model("response_model", result=(float, ...))
 
     def get_correlation(
@@ -37,7 +34,6 @@
                 "Please install it with `pip install scipy`."
             )
         return pearsonr(gold_labels, predictions)[0]
->>>>>>> 7e979a82
 
 
 numeric_metric = create_metric_decorator(NumericMetric)