--- conflicted
+++ resolved
@@ -11,20 +11,12 @@
 from abc import ABC, abstractmethod
 
 
-<<<<<<< HEAD
 from ragas_experimental.embeddings.base import BaseEmbedding
 from ragas_experimental.prompt.base import Prompt
 from ragas_experimental.prompt.dynamic_few_shot import DynamicFewShotPrompt
 from ragas_experimental.metric.result import MetricResult
 from ragas_experimental.llms import BaseRagasLLM
 from pydantic import BaseModel
-=======
-from ..embeddings.base import BaseEmbedding
-from ..llms import RagasLLM
-from ..prompt.base import Prompt
-from ..prompt.dynamic_few_shot import DynamicFewShotPrompt
-from .result import MetricResult
->>>>>>> 14930762
 
 if t.TYPE_CHECKING:
     from ragas_experimental.dataset import Dataset
@@ -54,11 +46,7 @@
         ]
         return vars
 
-<<<<<<< HEAD
     def score(self, llm: BaseRagasLLM, **kwargs) -> MetricResult:
-=======
-    def score(self, llm: RagasLLM, **kwargs) -> MetricResult:
->>>>>>> 14930762
         traces = {}
         traces["input"] = kwargs
         prompt_input = self.prompt.format(**kwargs)
@@ -68,11 +56,7 @@
         result.traces = traces
         return result
 
-<<<<<<< HEAD
     async def ascore(self, llm: BaseRagasLLM, **kwargs) -> MetricResult:
-=======
-    async def ascore(self, llm: RagasLLM, **kwargs) -> MetricResult:
->>>>>>> 14930762
         traces = {}
 
         prompt_input = self.prompt.format(**kwargs)
