"""Base class from which all discrete metrics should inherit."""

__all__ = ["discrete_metric", "DiscreteMetric"]

import typing as t
from dataclasses import dataclass, field

from pydantic import create_model

from . import Metric
from .decorator import create_metric_decorator


@dataclass
class DiscreteMetric(Metric):
    values: t.List[str] = field(default_factory=lambda: ["pass", "fail"])

    def __post_init__(self):
        super().__post_init__()
        values = tuple(self.values)
<<<<<<< HEAD
        self._response_model = create_model("response_model", 
                        reason=(str, ...),
                        result=(t.Literal[values], ...),)

=======
        self._response_model = create_model(
            "response_model", result=(t.Literal[values], ...), reason=(str, ...)
        )

    def get_correlation(
        self, gold_labels: t.List[str], predictions: t.List[str]
    ) -> float:
        """
        Calculate the correlation between gold labels and predictions.
        This is a placeholder method and should be implemented based on the specific metric.
        """
        try:
            from sklearn.metrics import cohen_kappa_score
        except ImportError:
            raise ImportError(
                "scikit-learn is required for correlation calculation. "
                "Please install it with `pip install scikit-learn`."
            )
        return cohen_kappa_score(gold_labels, predictions)
>>>>>>> 7e979a82


discrete_metric = create_metric_decorator(DiscreteMetric)<|MERGE_RESOLUTION|>--- conflicted
+++ resolved
@@ -18,12 +18,6 @@
     def __post_init__(self):
         super().__post_init__()
         values = tuple(self.values)
-<<<<<<< HEAD
-        self._response_model = create_model("response_model", 
-                        reason=(str, ...),
-                        result=(t.Literal[values], ...),)
-
-=======
         self._response_model = create_model(
             "response_model", result=(t.Literal[values], ...), reason=(str, ...)
         )
@@ -43,7 +37,6 @@
                 "Please install it with `pip install scikit-learn`."
             )
         return cohen_kappa_score(gold_labels, predictions)
->>>>>>> 7e979a82
 
 
 discrete_metric = create_metric_decorator(DiscreteMetric)